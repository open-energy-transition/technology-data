/'
SPDX-FileCopyrightText: The technology-data authors
SPDX-License-Identifier: MIT
'/

@startuml Class Diagram
<<<<<<< HEAD
=======
class UnitValue {
  - value: float
  - unit: str
}

note left of UnitValue::unit
  Unit should be able to accommodate any unit of measurement,
  currencies+years, LHVs and different energy carriers.
  e.g. EUR_2020, kWh_electricity, kWh_hydrogen_LHV
end note

>>>>>>> 506f17f8
class Source {
  - name: str
  - authors: str
  - url: str
  - url_archive: str
  - url_date: str
  - url_date_archive: str

  + ensure_in_wayback()
  + store_in_wayback()
  + retrieve_from_wayback()
}

note right of Source::store_in_wayback
  Stores the source in the Internet Archive's Wayback Machine,
  to keep it accessible in the future.
end note

note right of Source::retrieve_from_wayback
  Retrieves the archive of the source, e.g., from a URL.
end note

class Parameter {
  - quantity: UnitValue
  - magnitude: float
  - units: str
  - carrier: str
  - heating_value: str
  - provenance: str
  - note: str
  - sources: SourceCollection
<<<<<<< HEAD
  - _pint_quantity: pint.Quantity
  - _pint_carrier: pint.Unit
  - _pint_heating_value: pint.Unit

  + change_currency()
  + change_heating_value()
  + to()
  + __add__(other: Parameter)
  + __sub__(other: Parameter)
  + __mul__(other: Parameter)
  + __truediv__(other: Parameter)
  + __pow__(other: Parameter)
  + __eq__(other: Parameter)
=======
  + from_dict(): Parameter
>>>>>>> 506f17f8
}

note left of Parameter
  Encapsulates a value, its unit, carrier, heating value,
  data provenance and sources.
  The unit can accommodate any unit of measurement,
  currencies+years, e.g. EUR_2020.
  Heating values and energy carriers are tracked separately
  to check for compatibility in operations.
end note

note right of Parameter::change_currency()
    Currency conversion using pydeflate.
end note

note right of Parameter::change_heating_value()
    Change the heating value between LHV and HHV.
end note

note right of Parameter::to()
    Changes the units of the parameter.
end note

class Technology {
  - region: str
  - case: str
  - year: int
  - technology: str
  - detailed_technology: str
  - capacity: Parameter
  - investment: Parameter
  - specific_investment: Parameter
  - lifetime: Parameter
  - wacc: Parameter
  // Parameters are examples
  // The user should be able to freely add more parameters
  - ...: Parameter
  // To distinguish different inputs/outputs, use prefixes like
  - input-hydrogen: Parameter
  - input-electricity: Parameter
  - ...
  - output-hydrogen: Parameter
  - output-electricity: Parameter

  + from_dict(): Technology
  + adjust_currency(): Technology               // or inplace
  + adjust_region(): Technology                 // or inplace
  + adjust_scale(): Technology                  // or inplace
  + calculate_EAC(): Parameter                  // or inplace
  + calculate_efficiency(): Parameter           // or inplace
  + calculate_specific_investment(): Parameter  // or inplace
}

note right of Technology::inputs
    A technology generally represents a conversion between
    an input and an output. These are all the inputs, e.g.
    quantity of water and electricity.
end note

note right of Technology::outputs
    A technology generally represents a conversion between
    an input and an output. These are all the outputs, e.g.
    quantity hydrogen, oxygen and heat.
end note

note right of Technology::adjust_currency
  Changes the currency used by all attributes using currencies.
end note

note right of Technology::adjust_region
  Based on yet-to-be-determined logic and inputs, change the
  attributes of the Technology to match a different region.
end note

note right of Technology::adjust_scale
  Scales some members values (e.g., capacity, investment) to a
  different capacity based on a scaling factor.
end note

note right of Technology::calculate_EAC
  The `calculate_XXX` methods use attributes from the
  Technology object to calculate the values of missing attributes
  (or potentially calculate and then compare with current values
  to check for consistency).
end note

class TechnologyCollection {
  - technologies: Iterable<Technology>
  + get(**criteria): Technology | TechnologyCollection | None
  + from_dict(): TechnologyCollection
  + to_json(): str
  + to_csv(): str
  + to_dataframe(): pd.DataFrame
  + from_json(): TechnologyCollection
  + create_projection(): TechnologyCollection
  ' TODO: Think about more methods here
}

note right of TechnologyCollection::get
  Filters contained Technology objects by the attributes and returns matches:
  region, case, year, technology, detailed_technology.
  - If exactly one Technology matches, returns that Technology.
  - If multiple Technologies match, returns a TechnologyCollection with the matches.
  - If no matches, returns None or an empty TechnologyCollection.
end note

note right of TechnologyCollection::create_projection
  e.g. learning curve, interpolation, extrapolation;
  based on the Technology objects in the collection.
  Either returns a new TechnologyCollection or adds the
  Technology objects to the current collection.
end note

class SourceCollection {
  - sources: Iterable<Source>
  + retrieve_all_from_wayback()
  + to_json()
  + to_csv()
  + to_dataframe()
  + from_json()
}

note left of SourceCollection::retrieve_all_from_wayback
  Triggers the retrieve_from_wayback method for all sources
  and stores the files locally.
end note

note left of SourceCollection::to_json
  Export the source collection into a json file.
end note

note left of SourceCollection::to_csv
  Export the source collection into a csv file.
end note

note left of SourceCollection::to_dataframe
  Export the source collection into a Pandas dataframe.
end note

class Datapackage {
  - technologies: TechnologyCollection
  - sources: SourceCollection
  - // potentially other Collections in the future
  + to_csv()
  + from_json()
  + to_json()
  + get_source_collection()
}

note top of Datapackage
  Represents a datapackage, which is a collection of data files
  and metadata that describes the data.
  Our package includes pre-packaged data in this format and allows
  enables to read and write data in this standardised way.
  Currently implemented through frictionless with .csv and schema.json files.
  Please note that the "sources" field is built in the background from "technologies"
end note

note right of Datapackage::technologies
  Derived from the TechnologyCollection.
end note

note right of Datapackage::sources
  Built in the background with the get_source_collection() method, which derives it from all Source objects that are related to the TechnologyCollection (i.e., all sources referenced by technologies and their parameters).
end note

Parameter --> SourceCollection : sources
Technology --> "*" Parameter : uses for its members
TechnologyCollection --> "*" Technology : consists of
SourceCollection --> "*" Source : consists of
Datapackage --> "1" TechnologyCollection : contains
@enduml<|MERGE_RESOLUTION|>--- conflicted
+++ resolved
@@ -4,8 +4,6 @@
 '/
 
 @startuml Class Diagram
-<<<<<<< HEAD
-=======
 class UnitValue {
   - value: float
   - unit: str
@@ -17,7 +15,6 @@
   e.g. EUR_2020, kWh_electricity, kWh_hydrogen_LHV
 end note
 
->>>>>>> 506f17f8
 class Source {
   - name: str
   - authors: str
@@ -49,7 +46,7 @@
   - provenance: str
   - note: str
   - sources: SourceCollection
-<<<<<<< HEAD
+  + from_dict(): Parameter
   - _pint_quantity: pint.Quantity
   - _pint_carrier: pint.Unit
   - _pint_heating_value: pint.Unit
@@ -63,9 +60,6 @@
   + __truediv__(other: Parameter)
   + __pow__(other: Parameter)
   + __eq__(other: Parameter)
-=======
-  + from_dict(): Parameter
->>>>>>> 506f17f8
 }
 
 note left of Parameter
