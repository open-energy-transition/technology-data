name: technology-data
channels:
  - conda-forge
  - bioconda
dependencies:
  - python
  - pip
  - snakemake-minimal
  - pandas>=1.1.0,<1.3
  - numpy
  - beautifulsoup4
  - xlrd
  - openpyxl
<<<<<<< HEAD
  - scipy
=======
  - packaging
>>>>>>> a457e3d3

  - pip:
    - tabula-py
    - currencyconverter<|MERGE_RESOLUTION|>--- conflicted
+++ resolved
@@ -11,11 +11,8 @@
   - beautifulsoup4
   - xlrd
   - openpyxl
-<<<<<<< HEAD
   - scipy
-=======
   - packaging
->>>>>>> a457e3d3
 
   - pip:
     - tabula-py
