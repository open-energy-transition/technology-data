# -*- coding: utf-8 -*-
"""
Created on Thu Dec 12 16:10:15 2019

@author: Marta
"""
#%%
import pandas as pd
import numpy as np
import os

"""
Latex table including FOM, efficiencies and lifetimes
"""

#write latex table
# read 2020 costs
idx = pd.IndexSlice
root_path = os.getcwd()
costs = pd.read_csv(os.path.join(root_path, 'outputs', 'costs_2060.csv'),index_col=list(range(2))).sort_index()

filename='table_inputs.tex'
             
file = open(filename, 'w')
<<<<<<< HEAD
technologies=[
    'onwind', 'offwind', 'solar-utility', 'solar-rooftop', 'OCGT',
    'CCGT', 'coal', 'lignite', 'nuclear', 'hydro', 'ror', 'PHS', 
    'central gas CHP',
    'biomass CHP', 
    #'central coal CHP',
    #'biomass HOP',
    #'biomass EOP',
    'HVDC overhead', 'HVDC inverter pair',
    'battery storage',
    'battery inverter',
    'home battery storage',
    'home battery inverter',
    'electrolysis',
    'fuel cell',
    'hydrogen storage underground',
    'hydrogen storage tank',
    'direct air capture',
    'methanation',
    'central gas boiler',
    'decentral gas boiler',
    'central resistive heater',
    'decentral resistive heater',
    'central water tank storage',
    'decentral water tank storage', 
    'water tank charger',
    'decentral air-sourced heat pump',
    'central air-sourced heat pump',
    'decentral ground-sourced heat pump',
    'biomass CHP capture',
    'Fischer-Tropsch',
    'SMR',
    'SMR CC',
    # 'Compressed-Air-Adiabatic-bicharger',
    # 'Compressed-Air-Adiabatic-store', 'Concrete-charger',
    # 'Concrete-discharger', 'Concrete-store', 'Gravity-Brick-bicharger',
    # 'Gravity-Brick-store', 'Gravity-Water-Aboveground-bicharger',
    # 'Gravity-Water-Aboveground-store',
    # 'Gravity-Water-Underground-bicharger',
    # 'Gravity-Water-Underground-store', 'HighT-Molten-Salt-charger',
    # 'HighT-Molten-Salt-discharger', 'HighT-Molten-Salt-store',
    # 'Hydrogen-charger', 'Hydrogen-discharger', 'Hydrogen-store',
    # 'Lead-Acid-bicharger', 'Lead-Acid-store', 'Liquid-Air-charger',
    # 'Liquid-Air-discharger', 'Liquid-Air-store',
    # 'Lithium-Ion-LFP-bicharger', 'Lithium-Ion-LFP-store',
    # 'Lithium-Ion-NMC-bicharger', 'Lithium-Ion-NMC-store',
    # 'LowT-Molten-Salt-charger', 'LowT-Molten-Salt-discharger',
    # 'LowT-Molten-Salt-store', 'Ni-Zn-bicharger', 'Ni-Zn-store',
    # 'Pumped-Heat-charger', 'Pumped-Heat-discharger',
    # 'Pumped-Heat-store', 'Pumped-Storage-Hydro-bicharger',
    # 'Pumped-Storage-Hydro-store', 'Sand-charger', 'Sand-discharger',
    # 'Sand-store', 'Vanadium-Redox-Flow-bicharger',
    # 'Vanadium-Redox-Flow-store', 'Zn-Air-bicharger', 'Zn-Air-store',
    # 'Zn-Br-Flow-bicharger', 'Zn-Br-Flow-store',
    # 'Zn-Br-Nonflow-bicharger', 'Zn-Br-Nonflow-store'
]


name={
    'onwind' : 'Onshore Wind',
    'offwind' : 'Offshore Wind',
    'solar-utility' : 'Solar PV (utility-scale)', 
    'solar-rooftop' : 'Solar PV (rooftop)', 
    'OCGT': 'OCGT', 
    'CCGT': 'CCGT', 
    'coal':  'Coal power plant', 
    'lignite': 'Lignite', 
    'nuclear': 'Nuclear',
    'hydro':'Reservoir hydro', 
    'ror':'Run of river',
    'PHS':'PHS',
    'battery inverter': 'Battery inverter', 
    'battery storage': 'Battery storage',
    'home battery inverter': 'Home battery inverter', 
    'home battery storage': 'Home battery storage',
    'hydrogen storage underground': 'H$_2$ storage underground',
    'hydrogen storage tank': 'H$_2$ storage tank',
    'electrolysis': 'Electrolysis', 
    'fuel cell': 'Fuel cell',
    'methanation': 'Methanation', 
    'direct air capture': 'direct air capture',
    'central gas boiler': 'Central gas boiler', 
    'decentral gas boiler': 'Domestic gas boiler',
    'central resistive heater':'Central resistive heater', 
    'decentral resistive heater':'Domestic resistive heater',
    'central gas CHP':' Gas CHP',
    'central coal CHP':' Coal CHP',
    'biomass CHP':'Biomass CHP',
    'biomass EOP':'Biomass power plant',
    'biomass HOP':'Biomass central heat plant',
    'central water tank storage': 'Central water tank storage', 
    'decentral water tank storage': 'Domestic water tank storage', 
    'water tank charger': 'Water tank charger/discharger',
    'HVDC overhead':'HVDC overhead', 
    'HVDC inverter pair':'HVDC inverter pair',
    #'central heat pump': 'Central heat pump', 
    #'decentral heat pump': 'Decentral heat pump',
    #'central ground-sourced heat pump': 'Central ground-sourced heat pump', 
    'central air-sourced heat pump': 'Central air-sourced heat pump', 
    'decentral air-sourced heat pump': 'Domestic air-sourced heat pump',
    'decentral ground-sourced heat pump':  'Domestic ground-sourced heat pump',
    'biomass CHP capture':'CO$_2$ capture in CHP',
    'Fischer-Tropsch':'Fischer-Tropsch',
    'SMR': 'Steam Methane Reforming',
    'SMR CC': 'Steam Methane Reforming with CC',
    # 'Compressed-Air-Adiabatic-bicharger': 'Compressed-Air-Adiabatic-bicharger',
    # 'Compressed-Air-Adiabatic-store': 'Compressed-Air-Adiabatic-store',
    # 'Concrete-charger': 'Concrete-charger',
    # 'Concrete-discharger': 'Concrete-discharger',
    # 'Concrete-store': 'Concrete-store',
    # 'Gravity-Brick-bicharger': 'Gravity-Brick-bicharger',
    # 'Gravity-Brick-store': 'Gravity-Brick-store',
    # 'Gravity-Water-Aboveground-bicharger': 'Gravity-Water-Aboveground-bicharger',
    # 'Gravity-Water-Aboveground-store': 'Gravity-Water-Aboveground-store',
    # 'Gravity-Water-Underground-bicharger': 'Gravity-Water-Underground-bicharger',
    # 'Gravity-Water-Underground-store': 'Gravity-Water-Underground-store',
    # 'HighT-Molten-Salt-charger': 'HighT-Molten-Salt-charger',
    # 'HighT-Molten-Salt-discharger': 'HighT-Molten-Salt-discharger',
    # 'HighT-Molten-Salt-store': 'HighT-Molten-Salt-store',
    # 'Hydrogen-charger': 'Hydrogen-charger',
    # 'Hydrogen-discharger': 'Hydrogen-discharger',
    # 'Hydrogen-store': 'Hydrogen-store',
    # 'Lead-Acid-bicharger': 'Lead-Acid-bicharger',
    # 'Lead-Acid-store': 'Lead-Acid-store',
    # 'Liquid-Air-charger': 'Liquid-Air-charger',
    # 'Liquid-Air-discharger': 'Liquid-Air-discharger',
    # 'Liquid-Air-store': 'Liquid-Air-store',
    # 'Lithium-Ion-LFP-bicharger': 'Lithium-Ion-LFP-bicharger',
    # 'Lithium-Ion-LFP-store': 'Lithium-Ion-LFP-store',
    # 'Lithium-Ion-NMC-bicharger': 'Lithium-Ion-NMC-bicharger',
    # 'Lithium-Ion-NMC-store': 'Lithium-Ion-NMC-store',
    # 'LowT-Molten-Salt-charger': 'LowT-Molten-Salt-charger',
    # 'LowT-Molten-Salt-discharger': 'LowT-Molten-Salt-discharger',
    # 'LowT-Molten-Salt-store': 'LowT-Molten-Salt-store',
    # 'Ni-Zn-bicharger': 'Ni-Zn-bicharger',
    # 'Ni-Zn-store': 'Ni-Zn-store',
    # 'Pumped-Heat-charger': 'Pumped-Heat-charger',
    # 'Pumped-Heat-discharger': 'Pumped-Heat-discharger',
    # 'Pumped-Heat-store': 'Pumped-Heat-store',
    # 'Pumped-Storage-Hydro-bicharger': 'Pumped-Storage-Hydro-bicharger',
    # 'Pumped-Storage-Hydro-store': 'Pumped-Storage-Hydro-store',
    # 'Sand-charger': 'Sand-charger',
    # 'Sand-discharger': 'Sand-discharger',
    # 'Sand-store': 'Sand-store',
    # 'Vanadium-Redox-Flow-bicharger': 'Vanadium-Redox-Flow-bicharger',
    # 'Vanadium-Redox-Flow-store': 'Vanadium-Redox-Flow-store', 
    # 'Zn-Air-bicharger': 'Zn-Air-bicharger',
    # 'Zn-Air-store': 'Zn-Air-store',
    # 'Zn-Br-Flow-bicharger': 'Zn-Br-Flow-bicharger',
    # 'Zn-Br-Flow-store': 'Zn-Br-Flow-store',
    # 'Zn-Br-Nonflow-bicharger': 'Zn-Br-Nonflow-bicharger',
    # 'Zn-Br-Nonflow-store': 'Zn-Br-Nonflow-store',
}
=======
technologies=['onwind', 'offwind', 'solar-utility', 'solar-rooftop', 'OCGT',
              'CCGT', 'coal', 'lignite', 'nuclear', 'hydro', 'ror', 'PHS', 
              'central gas CHP',
              'biomass CHP', 
              #'central coal CHP',
              #'biomass HOP',
              #'biomass EOP',
              'HVDC overhead', 'HVDC inverter pair',
              'battery storage',
              'battery inverter',
              'home battery storage',
              'home battery inverter',
              'electrolysis',
              'fuel cell',
              'hydrogen storage underground',
              'hydrogen storage tank type 1',
              'direct air capture',
              'methanation',
              'central gas boiler',
              'decentral gas boiler',
              'central resistive heater',
              'decentral resistive heater',
              'central water tank storage',
              'decentral water tank storage', 
              'water tank charger',
              'decentral air-sourced heat pump',
              'central air-sourced heat pump',
              'decentral ground-sourced heat pump',
              'biomass CHP capture',
              'Fischer-Tropsch',
              'SMR',
              'SMR CC'
              ]

name={'onwind' : 'Onshore Wind',
      'offwind' : 'Offshore Wind',
      'solar-utility' : 'Solar PV (utility-scale)', 
      'solar-rooftop' : 'Solar PV (rooftop)', 
      'OCGT': 'OCGT', 
      'CCGT': 'CCGT', 
      'coal':  'Coal power plant', 
      'lignite': 'Lignite', 
      'nuclear': 'Nuclear',
      'hydro':'Reservoir hydro', 
      'ror':'Run of river',
      'PHS':'PHS',
      'battery inverter': 'Battery inverter', 
      'battery storage': 'Battery storage',
      'home battery inverter': 'Home battery inverter', 
      'home battery storage': 'Home battery storage',
      'hydrogen storage underground': 'H$_2$ storage underground',
      'hydrogen storage tank type 1': 'H$_2$ storage tank',
      'electrolysis': 'Electrolysis', 
      'fuel cell': 'Fuel cell',
      'methanation': 'Methanation', 
      'direct air capture': 'direct air capture',
      'central gas boiler': 'Central gas boiler', 
      'decentral gas boiler': 'Domestic gas boiler',
      'central resistive heater':'Central resistive heater', 
      'decentral resistive heater':'Domestic resistive heater',
      'central gas CHP':' Gas CHP',
      'central coal CHP':' Coal CHP',
      'biomass CHP':'Biomass CHP',
      'biomass EOP':'Biomass power plant',
      'biomass HOP':'Biomass central heat plant',
      'central water tank storage': 'Central water tank storage', 
      'decentral water tank storage': 'Domestic water tank storage', 
      'water tank charger': 'Water tank charger/discharger',
      'HVDC overhead':'HVDC overhead', 
      'HVDC inverter pair':'HVDC inverter pair',
      #'central heat pump': 'Central heat pump', 
      #'decentral heat pump': 'Decentral heat pump',
      #'central ground-sourced heat pump': 'Central ground-sourced heat pump', 
      'central air-sourced heat pump': 'Central air-sourced heat pump', 
      'decentral air-sourced heat pump': 'Domestic air-sourced heat pump',
      'decentral ground-sourced heat pump':  'Domestic ground-sourced heat pump',
      'biomass CHP capture':'CO$_2$ capture in CHP',
      'Fischer-Tropsch':'Fischer-Tropsch',
      'SMR': 'Steam Methane Reforming',
      'SMR CC': 'Steam Methane Reforming with CC'
      }
>>>>>>> 61484468

dic_ref = {'Technology Data for Energy Plants for Electricity and District heating generation':'DEA_2019',
           'Impact of weighted average cost of capital, capital expenditure, and other parameters on future utility‐scale PV levelised cost of electricity': 'Vartiainen_2019',
           'European PV Technology and Innovation Platform' : 'Vartiainen_2017',
           'Lazard’s Levelized Cost of Energy Analysis - Version 13.0': 'Lazard_2019',           
           'budischak2013':'Budischak_2013, DEA_2019',
           #'NREL http://www.nrel.gov/docs/fy09osti/45873.pdf; 
           'IWES Interaktion':'Gerhardt_2015, DEA_2019',
           'Schaber thesis':'Schaber_2013',
           'Hagspiel':'Hagspiel_2014',
           #'Fasihi':'Fasihi_2017',
           'Fasihi et al 2017, table 1, https://www.mdpi.com/2071-1050/9/2/306':'Fasihi_2017',
           'HP' : ' ',
           'DIW DataDoc http://hdl.handle.net/10419/80348' : 'Schroeder_2013',
            888 : 'water tank charger', 
           'BP 2019':'BP_2019',
           'https://www.eia.gov/environment/emissions/co2_vol_mass.php' : 'EIA_emission_coefficients',
           'DIW': 'Schroeder_2013',
           'IEA2011b' : 'BP_2019',
           'Is a 100% renewable European power system feasible by 2050?': 'Zappa_2019, JRC_biomass',
           'Entwicklung der spezifischen Kohlendioxid-Emissionen des deutschen Strommix in den Jahren 1990 - 2018': 'German_Environment_Agency',
           'IEA WEM2017 97USD/boe = http://www.iea.org/media/weowebsite/2017/WEM_Documentation_WEO2017.pdf':'IEA_WEO2017',
           'Danish Energy Agency, technology_data_for_el_and_dh.xlsx':'DEA_2019',
           'Danish Energy Agency, technology_data_for_el_and_dh_-_0009.xlsx':'DEA_2019',
           'Danish Energy Agency, technology_data_catalogue_for_energy_storage.xlsx':'DEA_2019',
           'Danish Energy Agency, technology_data_catalogue_for_energy_storage.xlsx, Note K.':'DEA_2019',
           'Danish Energy Agency, data_sheets_for_renewable_fuels.xlsx':'DEA_2019',
           'Danish Energy Agency, technology_data_for_industrial_process_heat_0002.xlsx':'DEA_2019',
           'Danish Energy Agency, technologydatafor_heating_installations_marts_2018.xlsx':'DEA_2019',
           'Lazard s Levelized Cost of Energy Analysis - Version 13.0':'Lazard_2019',
           'Global Energy System based on 100% Renewable Energy, Energywatchgroup/LTU University, 2019, Danish Energy Agency, technology_data_catalogue_for_energy_storage.xlsx' :'Ram_2019, DEA_2019',
           'Global Energy System based on 100% Renewable Energy, Energywatchgroup/LTU University, 2019, Danish Energy Agency, technology_data_catalogue_for_energy_storage.xlsx, Note K.' :'Ram_2019, DEA_2019',
           'TODO':'govUK',
           'Viswanathan_2022': 'Viswanathan_2022',
           'Georgiou_2018': 'Georgiou_2018',
}

# Solar thermal collector decentral & 270 & m$^{2}$ & 1.3 & 20 & variable & \cite{Henning20141003} \\
# Solar thermal collector central & 140 & m$^{2}$ & 1.4 & 20 & variable & \cite{Henning20141003} \\
# Building retrofitting\tnote{f} & see text &  & 1 & 50 & 1 & \cite{Henning20141003,PalzerThesis} \\
# High-density district heating network\tnote{f} & 220 & kW\th  & 1 & 40  & 1 & \cite{IEESWV} \\
# Gas distribution network\tnote{f} & 387 & kW\th & 2 & 40 & 1 & based on \cite{bnetza2017} \\

for technology in technologies:
    if idx[technology,'FOM'] in costs.index:
        FOM = str(round(costs.loc[idx[technology,'FOM'],'value'],1))
    else:
        FOM= ' '
    if idx[technology,'lifetime'] in costs.index:
        lifetime = str(int(costs.loc[idx[technology,'lifetime'],'value']))
    else:
        lifetime= ' '
    if idx[technology,'investment'] in costs.index:
        investment = str(int(int(costs.loc[idx[technology,'investment'],'value']/1000)))
    else:
        investment= ' '
    investment
    if idx[technology,'efficiency'] in costs.index and technology not in ['onwind', 
          'offwind', 'central gas CHP', 'biomass CHP', 'battery storage', 
          'home battery storage', 'central coal CHP' 
          'hydrogen storage underground', 'hydrogen storage tank type 1', 
          'central water tank storage', 'decentral water tank storage',
          'decentral air-sourced heat pump', 'central ground-sourced heat pump',
          'decentral ground-sourced heat pump']:
        
        efficiency = str(round(costs.loc[idx[technology,'efficiency'],'value'],2))
    else:
        efficiency= ' '  
    if technology not in ['water tank charger', 'hydro', 'ror', 'PHS',
                          'electrolysis', 'fuel cell', 'decentral water tank storage']:   
        source = costs.loc[idx[technology,'lifetime'],'source']
    elif technology == 'decentral water tank storage':
        source = costs.loc[idx[technology,'investment'],'source']      
    else:
        source = costs.loc[idx[technology,'efficiency'],'source']
    if technology == 'water tank charger':
       file.write(' ' + name[technology]
        + ' & ' + investment
        + ' & ' + FOM
        + ' & ' + lifetime
        + ' & ' + efficiency
        + ' & ' + ' \\' + ' ') 
    else:        
        file.write(' ' + name[technology] 
        + ' & ' + investment
        + ' & ' + FOM
        + ' & ' + lifetime
        + ' & ' + efficiency
        + ' & ' + ' \\' + 'cite{' + dic_ref[source.split(sep=",")[0]] + '} ')

    file.write('\\') 
    file.write('\\') 
file.close()    

#%%
"""
Table including costs as a function of years
"""
years=np.arange(2020,2055,5)
filename='table_costs.tex'
file = open(filename, 'w')
technologies=[t for t in technologies if t not in ['water tank charger']]
dic_units={'EUR/kWel':'\EUR/kW$_{el}$',
           'EUR/kWth':'\EUR/kW$_{th}$',
           'EUR/kWH2':'\EUR/kW$_{H_2}$',
           'EUR/kW_CH4':'\EUR/kW$_{CH4}$',
           'EUR/kWCH4':'\EUR/kW$_{CH4}$',
           'EUR/kWhth':'\EUR/kWh$_{th}$',
           'EUR/(tCO2/a)': '\EUR/(tCO$_2$/a)',
           'EUR/(tCO2/h)' :'\EUR/(tCO$_2$/h)',
           'EUR/m3':'\EUR/m$^3$',
           'EUR/MW/km':'\EUR/MWkm',
           'EUR/MW':'\EUR/MW',
           'USD/kWel':'USD/kW$_{el}$',
           'USD/kWh':'USD/kWh',
           'EUR/kWh': '\EUR/kWh',
           'EUR/kW': '\EUR/kW',
           'EUR/kW_e':'\EUR/kW$_{el}$',
           'EUR/kW_th - heat output':'\EUR/kW$_{th}$', 
           'EUR/kW_th': '\EUR/kW$_{th}$', 
           'EUR/kWhCapacity': '\EUR/kWh',
           'EUR/kW_th excluding drive energy': '\EUR/kW$_{th}$',
           'EUR/kW_FT/year':'\EUR/kW$_{FT}$/a'}



for technology in technologies:
    file.write(' ' +name[technology] + ' & ')    
    file.write(dic_units[costs.loc[idx[technology,'investment'],'unit']]+ ' & ' )

    for year in years:
        costs_year = pd.read_csv('../outputs/costs_' + str(year) +'.csv',index_col=list(range(2))).sort_index()
        if technology in ['hydrogen storage underground', 'central water tank storage']:       
            file.write(str(round(costs_year.loc[idx[technology,'investment'],'value'],1))+ ' & ' )
        else:
            file.write(str(int(costs_year.loc[idx[technology,'investment'],'value']))+ ' & ' )
        
    if technology not in ['water tank charger', 'hydro', 'ror', 'PHS', 'decentral water tank storage']:
    # water tank charger has no lifetime, hydro reference for lifetime 
    # is IEA2011, but for cost is DIW    
        source = costs.loc[idx[technology,'lifetime'],'source']
    elif technology == 'decentral water tank storage':
        source = costs.loc[idx[technology,'investment'],'source']      
    else:
        source = costs.loc[idx[technology,'efficiency'],'source'] 
    if technology == 'water tank charger':
        file.write( ' \\' + ' ')
    else:
        file.write( ' \\' + 'cite{' + dic_ref[source]+ '} ')
    file.write('\\') 
    file.write('\\') 
file.close()    

#%%
"""
Table including fuel characteristics
"""

filename='table_fuels.tex'
file = open(filename, 'w') 
for fuel in [ 'coal', 'lignite', 'gas', 'oil','nuclear', 'solid biomass']:
    if idx[fuel,'fuel'] in costs.index:
        cost = str(round(costs.loc[idx[fuel,'fuel'],'value'],1))
        source1 = costs.loc[idx[fuel,'fuel'],'source']
    else:
        cost = ' '
        
    if idx[fuel,'CO2 intensity'] in costs.index:
        emissions = str(round(costs.loc[idx[fuel,'CO2 intensity'],'value'],3))
        source2 = costs.loc[idx[fuel,'CO2 intensity'],'source'] 
    else:
        emissions = ' '
    if fuel not in ['nuclear', 'solid biomass'] :
        file.write(' ' + fuel 
                   + ' & ' +  cost
                   + ' & ' + 
                   ' \\' + 'cite{' + dic_ref[source1]+ '} '
                   + ' & ' +  emissions   
                   + ' & ' + 
                   ' \\' + 'cite{' + dic_ref[source2]+ '} ')
    else:
       file.write(' ' + fuel 
                   + ' & ' +  cost
                   + ' & ' + 
                   ' \\' + 'cite{' + dic_ref[source1]+ '} '
                   + ' & ' +  str(0)
                   + ' & ' + 
                   ' ') 
    file.write('\\') 
    file.write('\\') 
file.close()    

<|MERGE_RESOLUTION|>--- conflicted
+++ resolved
@@ -1,453 +1,369 @@
-# -*- coding: utf-8 -*-
-"""
-Created on Thu Dec 12 16:10:15 2019
-
-@author: Marta
-"""
-#%%
-import pandas as pd
-import numpy as np
-import os
-
-"""
-Latex table including FOM, efficiencies and lifetimes
-"""
-
-#write latex table
-# read 2020 costs
-idx = pd.IndexSlice
-root_path = os.getcwd()
-costs = pd.read_csv(os.path.join(root_path, 'outputs', 'costs_2060.csv'),index_col=list(range(2))).sort_index()
-
-filename='table_inputs.tex'
-             
-file = open(filename, 'w')
-<<<<<<< HEAD
-technologies=[
-    'onwind', 'offwind', 'solar-utility', 'solar-rooftop', 'OCGT',
-    'CCGT', 'coal', 'lignite', 'nuclear', 'hydro', 'ror', 'PHS', 
-    'central gas CHP',
-    'biomass CHP', 
-    #'central coal CHP',
-    #'biomass HOP',
-    #'biomass EOP',
-    'HVDC overhead', 'HVDC inverter pair',
-    'battery storage',
-    'battery inverter',
-    'home battery storage',
-    'home battery inverter',
-    'electrolysis',
-    'fuel cell',
-    'hydrogen storage underground',
-    'hydrogen storage tank',
-    'direct air capture',
-    'methanation',
-    'central gas boiler',
-    'decentral gas boiler',
-    'central resistive heater',
-    'decentral resistive heater',
-    'central water tank storage',
-    'decentral water tank storage', 
-    'water tank charger',
-    'decentral air-sourced heat pump',
-    'central air-sourced heat pump',
-    'decentral ground-sourced heat pump',
-    'biomass CHP capture',
-    'Fischer-Tropsch',
-    'SMR',
-    'SMR CC',
-    # 'Compressed-Air-Adiabatic-bicharger',
-    # 'Compressed-Air-Adiabatic-store', 'Concrete-charger',
-    # 'Concrete-discharger', 'Concrete-store', 'Gravity-Brick-bicharger',
-    # 'Gravity-Brick-store', 'Gravity-Water-Aboveground-bicharger',
-    # 'Gravity-Water-Aboveground-store',
-    # 'Gravity-Water-Underground-bicharger',
-    # 'Gravity-Water-Underground-store', 'HighT-Molten-Salt-charger',
-    # 'HighT-Molten-Salt-discharger', 'HighT-Molten-Salt-store',
-    # 'Hydrogen-charger', 'Hydrogen-discharger', 'Hydrogen-store',
-    # 'Lead-Acid-bicharger', 'Lead-Acid-store', 'Liquid-Air-charger',
-    # 'Liquid-Air-discharger', 'Liquid-Air-store',
-    # 'Lithium-Ion-LFP-bicharger', 'Lithium-Ion-LFP-store',
-    # 'Lithium-Ion-NMC-bicharger', 'Lithium-Ion-NMC-store',
-    # 'LowT-Molten-Salt-charger', 'LowT-Molten-Salt-discharger',
-    # 'LowT-Molten-Salt-store', 'Ni-Zn-bicharger', 'Ni-Zn-store',
-    # 'Pumped-Heat-charger', 'Pumped-Heat-discharger',
-    # 'Pumped-Heat-store', 'Pumped-Storage-Hydro-bicharger',
-    # 'Pumped-Storage-Hydro-store', 'Sand-charger', 'Sand-discharger',
-    # 'Sand-store', 'Vanadium-Redox-Flow-bicharger',
-    # 'Vanadium-Redox-Flow-store', 'Zn-Air-bicharger', 'Zn-Air-store',
-    # 'Zn-Br-Flow-bicharger', 'Zn-Br-Flow-store',
-    # 'Zn-Br-Nonflow-bicharger', 'Zn-Br-Nonflow-store'
-]
-
-
-name={
-    'onwind' : 'Onshore Wind',
-    'offwind' : 'Offshore Wind',
-    'solar-utility' : 'Solar PV (utility-scale)', 
-    'solar-rooftop' : 'Solar PV (rooftop)', 
-    'OCGT': 'OCGT', 
-    'CCGT': 'CCGT', 
-    'coal':  'Coal power plant', 
-    'lignite': 'Lignite', 
-    'nuclear': 'Nuclear',
-    'hydro':'Reservoir hydro', 
-    'ror':'Run of river',
-    'PHS':'PHS',
-    'battery inverter': 'Battery inverter', 
-    'battery storage': 'Battery storage',
-    'home battery inverter': 'Home battery inverter', 
-    'home battery storage': 'Home battery storage',
-    'hydrogen storage underground': 'H$_2$ storage underground',
-    'hydrogen storage tank': 'H$_2$ storage tank',
-    'electrolysis': 'Electrolysis', 
-    'fuel cell': 'Fuel cell',
-    'methanation': 'Methanation', 
-    'direct air capture': 'direct air capture',
-    'central gas boiler': 'Central gas boiler', 
-    'decentral gas boiler': 'Domestic gas boiler',
-    'central resistive heater':'Central resistive heater', 
-    'decentral resistive heater':'Domestic resistive heater',
-    'central gas CHP':' Gas CHP',
-    'central coal CHP':' Coal CHP',
-    'biomass CHP':'Biomass CHP',
-    'biomass EOP':'Biomass power plant',
-    'biomass HOP':'Biomass central heat plant',
-    'central water tank storage': 'Central water tank storage', 
-    'decentral water tank storage': 'Domestic water tank storage', 
-    'water tank charger': 'Water tank charger/discharger',
-    'HVDC overhead':'HVDC overhead', 
-    'HVDC inverter pair':'HVDC inverter pair',
-    #'central heat pump': 'Central heat pump', 
-    #'decentral heat pump': 'Decentral heat pump',
-    #'central ground-sourced heat pump': 'Central ground-sourced heat pump', 
-    'central air-sourced heat pump': 'Central air-sourced heat pump', 
-    'decentral air-sourced heat pump': 'Domestic air-sourced heat pump',
-    'decentral ground-sourced heat pump':  'Domestic ground-sourced heat pump',
-    'biomass CHP capture':'CO$_2$ capture in CHP',
-    'Fischer-Tropsch':'Fischer-Tropsch',
-    'SMR': 'Steam Methane Reforming',
-    'SMR CC': 'Steam Methane Reforming with CC',
-    # 'Compressed-Air-Adiabatic-bicharger': 'Compressed-Air-Adiabatic-bicharger',
-    # 'Compressed-Air-Adiabatic-store': 'Compressed-Air-Adiabatic-store',
-    # 'Concrete-charger': 'Concrete-charger',
-    # 'Concrete-discharger': 'Concrete-discharger',
-    # 'Concrete-store': 'Concrete-store',
-    # 'Gravity-Brick-bicharger': 'Gravity-Brick-bicharger',
-    # 'Gravity-Brick-store': 'Gravity-Brick-store',
-    # 'Gravity-Water-Aboveground-bicharger': 'Gravity-Water-Aboveground-bicharger',
-    # 'Gravity-Water-Aboveground-store': 'Gravity-Water-Aboveground-store',
-    # 'Gravity-Water-Underground-bicharger': 'Gravity-Water-Underground-bicharger',
-    # 'Gravity-Water-Underground-store': 'Gravity-Water-Underground-store',
-    # 'HighT-Molten-Salt-charger': 'HighT-Molten-Salt-charger',
-    # 'HighT-Molten-Salt-discharger': 'HighT-Molten-Salt-discharger',
-    # 'HighT-Molten-Salt-store': 'HighT-Molten-Salt-store',
-    # 'Hydrogen-charger': 'Hydrogen-charger',
-    # 'Hydrogen-discharger': 'Hydrogen-discharger',
-    # 'Hydrogen-store': 'Hydrogen-store',
-    # 'Lead-Acid-bicharger': 'Lead-Acid-bicharger',
-    # 'Lead-Acid-store': 'Lead-Acid-store',
-    # 'Liquid-Air-charger': 'Liquid-Air-charger',
-    # 'Liquid-Air-discharger': 'Liquid-Air-discharger',
-    # 'Liquid-Air-store': 'Liquid-Air-store',
-    # 'Lithium-Ion-LFP-bicharger': 'Lithium-Ion-LFP-bicharger',
-    # 'Lithium-Ion-LFP-store': 'Lithium-Ion-LFP-store',
-    # 'Lithium-Ion-NMC-bicharger': 'Lithium-Ion-NMC-bicharger',
-    # 'Lithium-Ion-NMC-store': 'Lithium-Ion-NMC-store',
-    # 'LowT-Molten-Salt-charger': 'LowT-Molten-Salt-charger',
-    # 'LowT-Molten-Salt-discharger': 'LowT-Molten-Salt-discharger',
-    # 'LowT-Molten-Salt-store': 'LowT-Molten-Salt-store',
-    # 'Ni-Zn-bicharger': 'Ni-Zn-bicharger',
-    # 'Ni-Zn-store': 'Ni-Zn-store',
-    # 'Pumped-Heat-charger': 'Pumped-Heat-charger',
-    # 'Pumped-Heat-discharger': 'Pumped-Heat-discharger',
-    # 'Pumped-Heat-store': 'Pumped-Heat-store',
-    # 'Pumped-Storage-Hydro-bicharger': 'Pumped-Storage-Hydro-bicharger',
-    # 'Pumped-Storage-Hydro-store': 'Pumped-Storage-Hydro-store',
-    # 'Sand-charger': 'Sand-charger',
-    # 'Sand-discharger': 'Sand-discharger',
-    # 'Sand-store': 'Sand-store',
-    # 'Vanadium-Redox-Flow-bicharger': 'Vanadium-Redox-Flow-bicharger',
-    # 'Vanadium-Redox-Flow-store': 'Vanadium-Redox-Flow-store', 
-    # 'Zn-Air-bicharger': 'Zn-Air-bicharger',
-    # 'Zn-Air-store': 'Zn-Air-store',
-    # 'Zn-Br-Flow-bicharger': 'Zn-Br-Flow-bicharger',
-    # 'Zn-Br-Flow-store': 'Zn-Br-Flow-store',
-    # 'Zn-Br-Nonflow-bicharger': 'Zn-Br-Nonflow-bicharger',
-    # 'Zn-Br-Nonflow-store': 'Zn-Br-Nonflow-store',
-}
-=======
-technologies=['onwind', 'offwind', 'solar-utility', 'solar-rooftop', 'OCGT',
-              'CCGT', 'coal', 'lignite', 'nuclear', 'hydro', 'ror', 'PHS', 
-              'central gas CHP',
-              'biomass CHP', 
-              #'central coal CHP',
-              #'biomass HOP',
-              #'biomass EOP',
-              'HVDC overhead', 'HVDC inverter pair',
-              'battery storage',
-              'battery inverter',
-              'home battery storage',
-              'home battery inverter',
-              'electrolysis',
-              'fuel cell',
-              'hydrogen storage underground',
-              'hydrogen storage tank type 1',
-              'direct air capture',
-              'methanation',
-              'central gas boiler',
-              'decentral gas boiler',
-              'central resistive heater',
-              'decentral resistive heater',
-              'central water tank storage',
-              'decentral water tank storage', 
-              'water tank charger',
-              'decentral air-sourced heat pump',
-              'central air-sourced heat pump',
-              'decentral ground-sourced heat pump',
-              'biomass CHP capture',
-              'Fischer-Tropsch',
-              'SMR',
-              'SMR CC'
-              ]
-
-name={'onwind' : 'Onshore Wind',
-      'offwind' : 'Offshore Wind',
-      'solar-utility' : 'Solar PV (utility-scale)', 
-      'solar-rooftop' : 'Solar PV (rooftop)', 
-      'OCGT': 'OCGT', 
-      'CCGT': 'CCGT', 
-      'coal':  'Coal power plant', 
-      'lignite': 'Lignite', 
-      'nuclear': 'Nuclear',
-      'hydro':'Reservoir hydro', 
-      'ror':'Run of river',
-      'PHS':'PHS',
-      'battery inverter': 'Battery inverter', 
-      'battery storage': 'Battery storage',
-      'home battery inverter': 'Home battery inverter', 
-      'home battery storage': 'Home battery storage',
-      'hydrogen storage underground': 'H$_2$ storage underground',
-      'hydrogen storage tank type 1': 'H$_2$ storage tank',
-      'electrolysis': 'Electrolysis', 
-      'fuel cell': 'Fuel cell',
-      'methanation': 'Methanation', 
-      'direct air capture': 'direct air capture',
-      'central gas boiler': 'Central gas boiler', 
-      'decentral gas boiler': 'Domestic gas boiler',
-      'central resistive heater':'Central resistive heater', 
-      'decentral resistive heater':'Domestic resistive heater',
-      'central gas CHP':' Gas CHP',
-      'central coal CHP':' Coal CHP',
-      'biomass CHP':'Biomass CHP',
-      'biomass EOP':'Biomass power plant',
-      'biomass HOP':'Biomass central heat plant',
-      'central water tank storage': 'Central water tank storage', 
-      'decentral water tank storage': 'Domestic water tank storage', 
-      'water tank charger': 'Water tank charger/discharger',
-      'HVDC overhead':'HVDC overhead', 
-      'HVDC inverter pair':'HVDC inverter pair',
-      #'central heat pump': 'Central heat pump', 
-      #'decentral heat pump': 'Decentral heat pump',
-      #'central ground-sourced heat pump': 'Central ground-sourced heat pump', 
-      'central air-sourced heat pump': 'Central air-sourced heat pump', 
-      'decentral air-sourced heat pump': 'Domestic air-sourced heat pump',
-      'decentral ground-sourced heat pump':  'Domestic ground-sourced heat pump',
-      'biomass CHP capture':'CO$_2$ capture in CHP',
-      'Fischer-Tropsch':'Fischer-Tropsch',
-      'SMR': 'Steam Methane Reforming',
-      'SMR CC': 'Steam Methane Reforming with CC'
-      }
->>>>>>> 61484468
-
-dic_ref = {'Technology Data for Energy Plants for Electricity and District heating generation':'DEA_2019',
-           'Impact of weighted average cost of capital, capital expenditure, and other parameters on future utility‐scale PV levelised cost of electricity': 'Vartiainen_2019',
-           'European PV Technology and Innovation Platform' : 'Vartiainen_2017',
-           'Lazard’s Levelized Cost of Energy Analysis - Version 13.0': 'Lazard_2019',           
-           'budischak2013':'Budischak_2013, DEA_2019',
-           #'NREL http://www.nrel.gov/docs/fy09osti/45873.pdf; 
-           'IWES Interaktion':'Gerhardt_2015, DEA_2019',
-           'Schaber thesis':'Schaber_2013',
-           'Hagspiel':'Hagspiel_2014',
-           #'Fasihi':'Fasihi_2017',
-           'Fasihi et al 2017, table 1, https://www.mdpi.com/2071-1050/9/2/306':'Fasihi_2017',
-           'HP' : ' ',
-           'DIW DataDoc http://hdl.handle.net/10419/80348' : 'Schroeder_2013',
-            888 : 'water tank charger', 
-           'BP 2019':'BP_2019',
-           'https://www.eia.gov/environment/emissions/co2_vol_mass.php' : 'EIA_emission_coefficients',
-           'DIW': 'Schroeder_2013',
-           'IEA2011b' : 'BP_2019',
-           'Is a 100% renewable European power system feasible by 2050?': 'Zappa_2019, JRC_biomass',
-           'Entwicklung der spezifischen Kohlendioxid-Emissionen des deutschen Strommix in den Jahren 1990 - 2018': 'German_Environment_Agency',
-           'IEA WEM2017 97USD/boe = http://www.iea.org/media/weowebsite/2017/WEM_Documentation_WEO2017.pdf':'IEA_WEO2017',
-           'Danish Energy Agency, technology_data_for_el_and_dh.xlsx':'DEA_2019',
-           'Danish Energy Agency, technology_data_for_el_and_dh_-_0009.xlsx':'DEA_2019',
-           'Danish Energy Agency, technology_data_catalogue_for_energy_storage.xlsx':'DEA_2019',
-           'Danish Energy Agency, technology_data_catalogue_for_energy_storage.xlsx, Note K.':'DEA_2019',
-           'Danish Energy Agency, data_sheets_for_renewable_fuels.xlsx':'DEA_2019',
-           'Danish Energy Agency, technology_data_for_industrial_process_heat_0002.xlsx':'DEA_2019',
-           'Danish Energy Agency, technologydatafor_heating_installations_marts_2018.xlsx':'DEA_2019',
-           'Lazard s Levelized Cost of Energy Analysis - Version 13.0':'Lazard_2019',
-           'Global Energy System based on 100% Renewable Energy, Energywatchgroup/LTU University, 2019, Danish Energy Agency, technology_data_catalogue_for_energy_storage.xlsx' :'Ram_2019, DEA_2019',
-           'Global Energy System based on 100% Renewable Energy, Energywatchgroup/LTU University, 2019, Danish Energy Agency, technology_data_catalogue_for_energy_storage.xlsx, Note K.' :'Ram_2019, DEA_2019',
-           'TODO':'govUK',
-           'Viswanathan_2022': 'Viswanathan_2022',
-           'Georgiou_2018': 'Georgiou_2018',
-}
-
-# Solar thermal collector decentral & 270 & m$^{2}$ & 1.3 & 20 & variable & \cite{Henning20141003} \\
-# Solar thermal collector central & 140 & m$^{2}$ & 1.4 & 20 & variable & \cite{Henning20141003} \\
-# Building retrofitting\tnote{f} & see text &  & 1 & 50 & 1 & \cite{Henning20141003,PalzerThesis} \\
-# High-density district heating network\tnote{f} & 220 & kW\th  & 1 & 40  & 1 & \cite{IEESWV} \\
-# Gas distribution network\tnote{f} & 387 & kW\th & 2 & 40 & 1 & based on \cite{bnetza2017} \\
-
-for technology in technologies:
-    if idx[technology,'FOM'] in costs.index:
-        FOM = str(round(costs.loc[idx[technology,'FOM'],'value'],1))
-    else:
-        FOM= ' '
-    if idx[technology,'lifetime'] in costs.index:
-        lifetime = str(int(costs.loc[idx[technology,'lifetime'],'value']))
-    else:
-        lifetime= ' '
-    if idx[technology,'investment'] in costs.index:
-        investment = str(int(int(costs.loc[idx[technology,'investment'],'value']/1000)))
-    else:
-        investment= ' '
-    investment
-    if idx[technology,'efficiency'] in costs.index and technology not in ['onwind', 
-          'offwind', 'central gas CHP', 'biomass CHP', 'battery storage', 
-          'home battery storage', 'central coal CHP' 
-          'hydrogen storage underground', 'hydrogen storage tank type 1', 
-          'central water tank storage', 'decentral water tank storage',
-          'decentral air-sourced heat pump', 'central ground-sourced heat pump',
-          'decentral ground-sourced heat pump']:
-        
-        efficiency = str(round(costs.loc[idx[technology,'efficiency'],'value'],2))
-    else:
-        efficiency= ' '  
-    if technology not in ['water tank charger', 'hydro', 'ror', 'PHS',
-                          'electrolysis', 'fuel cell', 'decentral water tank storage']:   
-        source = costs.loc[idx[technology,'lifetime'],'source']
-    elif technology == 'decentral water tank storage':
-        source = costs.loc[idx[technology,'investment'],'source']      
-    else:
-        source = costs.loc[idx[technology,'efficiency'],'source']
-    if technology == 'water tank charger':
-       file.write(' ' + name[technology]
-        + ' & ' + investment
-        + ' & ' + FOM
-        + ' & ' + lifetime
-        + ' & ' + efficiency
-        + ' & ' + ' \\' + ' ') 
-    else:        
-        file.write(' ' + name[technology] 
-        + ' & ' + investment
-        + ' & ' + FOM
-        + ' & ' + lifetime
-        + ' & ' + efficiency
-        + ' & ' + ' \\' + 'cite{' + dic_ref[source.split(sep=",")[0]] + '} ')
-
-    file.write('\\') 
-    file.write('\\') 
-file.close()    
-
-#%%
-"""
-Table including costs as a function of years
-"""
-years=np.arange(2020,2055,5)
-filename='table_costs.tex'
-file = open(filename, 'w')
-technologies=[t for t in technologies if t not in ['water tank charger']]
-dic_units={'EUR/kWel':'\EUR/kW$_{el}$',
-           'EUR/kWth':'\EUR/kW$_{th}$',
-           'EUR/kWH2':'\EUR/kW$_{H_2}$',
-           'EUR/kW_CH4':'\EUR/kW$_{CH4}$',
-           'EUR/kWCH4':'\EUR/kW$_{CH4}$',
-           'EUR/kWhth':'\EUR/kWh$_{th}$',
-           'EUR/(tCO2/a)': '\EUR/(tCO$_2$/a)',
-           'EUR/(tCO2/h)' :'\EUR/(tCO$_2$/h)',
-           'EUR/m3':'\EUR/m$^3$',
-           'EUR/MW/km':'\EUR/MWkm',
-           'EUR/MW':'\EUR/MW',
-           'USD/kWel':'USD/kW$_{el}$',
-           'USD/kWh':'USD/kWh',
-           'EUR/kWh': '\EUR/kWh',
-           'EUR/kW': '\EUR/kW',
-           'EUR/kW_e':'\EUR/kW$_{el}$',
-           'EUR/kW_th - heat output':'\EUR/kW$_{th}$', 
-           'EUR/kW_th': '\EUR/kW$_{th}$', 
-           'EUR/kWhCapacity': '\EUR/kWh',
-           'EUR/kW_th excluding drive energy': '\EUR/kW$_{th}$',
-           'EUR/kW_FT/year':'\EUR/kW$_{FT}$/a'}
-
-
-
-for technology in technologies:
-    file.write(' ' +name[technology] + ' & ')    
-    file.write(dic_units[costs.loc[idx[technology,'investment'],'unit']]+ ' & ' )
-
-    for year in years:
-        costs_year = pd.read_csv('../outputs/costs_' + str(year) +'.csv',index_col=list(range(2))).sort_index()
-        if technology in ['hydrogen storage underground', 'central water tank storage']:       
-            file.write(str(round(costs_year.loc[idx[technology,'investment'],'value'],1))+ ' & ' )
-        else:
-            file.write(str(int(costs_year.loc[idx[technology,'investment'],'value']))+ ' & ' )
-        
-    if technology not in ['water tank charger', 'hydro', 'ror', 'PHS', 'decentral water tank storage']:
-    # water tank charger has no lifetime, hydro reference for lifetime 
-    # is IEA2011, but for cost is DIW    
-        source = costs.loc[idx[technology,'lifetime'],'source']
-    elif technology == 'decentral water tank storage':
-        source = costs.loc[idx[technology,'investment'],'source']      
-    else:
-        source = costs.loc[idx[technology,'efficiency'],'source'] 
-    if technology == 'water tank charger':
-        file.write( ' \\' + ' ')
-    else:
-        file.write( ' \\' + 'cite{' + dic_ref[source]+ '} ')
-    file.write('\\') 
-    file.write('\\') 
-file.close()    
-
-#%%
-"""
-Table including fuel characteristics
-"""
-
-filename='table_fuels.tex'
-file = open(filename, 'w') 
-for fuel in [ 'coal', 'lignite', 'gas', 'oil','nuclear', 'solid biomass']:
-    if idx[fuel,'fuel'] in costs.index:
-        cost = str(round(costs.loc[idx[fuel,'fuel'],'value'],1))
-        source1 = costs.loc[idx[fuel,'fuel'],'source']
-    else:
-        cost = ' '
-        
-    if idx[fuel,'CO2 intensity'] in costs.index:
-        emissions = str(round(costs.loc[idx[fuel,'CO2 intensity'],'value'],3))
-        source2 = costs.loc[idx[fuel,'CO2 intensity'],'source'] 
-    else:
-        emissions = ' '
-    if fuel not in ['nuclear', 'solid biomass'] :
-        file.write(' ' + fuel 
-                   + ' & ' +  cost
-                   + ' & ' + 
-                   ' \\' + 'cite{' + dic_ref[source1]+ '} '
-                   + ' & ' +  emissions   
-                   + ' & ' + 
-                   ' \\' + 'cite{' + dic_ref[source2]+ '} ')
-    else:
-       file.write(' ' + fuel 
-                   + ' & ' +  cost
-                   + ' & ' + 
-                   ' \\' + 'cite{' + dic_ref[source1]+ '} '
-                   + ' & ' +  str(0)
-                   + ' & ' + 
-                   ' ') 
-    file.write('\\') 
-    file.write('\\') 
-file.close()    
-
+# -*- coding: utf-8 -*-
+"""
+Created on Thu Dec 12 16:10:15 2019
+
+@author: Marta
+"""
+#%%
+import pandas as pd
+import numpy as np
+import os
+
+"""
+Latex table including FOM, efficiencies and lifetimes
+"""
+
+#write latex table
+# read 2020 costs
+idx = pd.IndexSlice
+root_path = os.getcwd()
+costs = pd.read_csv(os.path.join(root_path, 'outputs', 'costs_2060.csv'),index_col=list(range(2))).sort_index()
+
+filename='table_inputs.tex'
+             
+file = open(filename, 'w')
+technologies=[
+    'onwind', 'offwind', 'solar-utility', 'solar-rooftop', 'OCGT',
+    'CCGT', 'coal', 'lignite', 'nuclear', 'hydro', 'ror', 'PHS', 
+    'central gas CHP',
+    'biomass CHP', 
+    #'central coal CHP',
+    #'biomass HOP',
+    #'biomass EOP',
+    'HVDC overhead', 'HVDC inverter pair',
+    'battery storage',
+    'battery inverter',
+    'home battery storage',
+    'home battery inverter',
+    'electrolysis',
+    'fuel cell',
+    'hydrogen storage underground',
+    'hydrogen storage tank type 1',
+    'direct air capture',
+    'methanation',
+    'central gas boiler',
+    'decentral gas boiler',
+    'central resistive heater',
+    'decentral resistive heater',
+    'central water tank storage',
+    'decentral water tank storage', 
+    'water tank charger',
+    'decentral air-sourced heat pump',
+    'central air-sourced heat pump',
+    'decentral ground-sourced heat pump',
+    'biomass CHP capture',
+    'Fischer-Tropsch',
+    'SMR',
+    'SMR CC',
+    # 'Compressed-Air-Adiabatic-bicharger',
+    # 'Compressed-Air-Adiabatic-store', 'Concrete-charger',
+    # 'Concrete-discharger', 'Concrete-store', 'Gravity-Brick-bicharger',
+    # 'Gravity-Brick-store', 'Gravity-Water-Aboveground-bicharger',
+    # 'Gravity-Water-Aboveground-store',
+    # 'Gravity-Water-Underground-bicharger',
+    # 'Gravity-Water-Underground-store', 'HighT-Molten-Salt-charger',
+    # 'HighT-Molten-Salt-discharger', 'HighT-Molten-Salt-store',
+    # 'Hydrogen-charger', 'Hydrogen-discharger', 'Hydrogen-store',
+    # 'Lead-Acid-bicharger', 'Lead-Acid-store', 'Liquid-Air-charger',
+    # 'Liquid-Air-discharger', 'Liquid-Air-store',
+    # 'Lithium-Ion-LFP-bicharger', 'Lithium-Ion-LFP-store',
+    # 'Lithium-Ion-NMC-bicharger', 'Lithium-Ion-NMC-store',
+    # 'LowT-Molten-Salt-charger', 'LowT-Molten-Salt-discharger',
+    # 'LowT-Molten-Salt-store', 'Ni-Zn-bicharger', 'Ni-Zn-store',
+    # 'Pumped-Heat-charger', 'Pumped-Heat-discharger',
+    # 'Pumped-Heat-store', 'Pumped-Storage-Hydro-bicharger',
+    # 'Pumped-Storage-Hydro-store', 'Sand-charger', 'Sand-discharger',
+    # 'Sand-store', 'Vanadium-Redox-Flow-bicharger',
+    # 'Vanadium-Redox-Flow-store', 'Zn-Air-bicharger', 'Zn-Air-store',
+    # 'Zn-Br-Flow-bicharger', 'Zn-Br-Flow-store',
+    # 'Zn-Br-Nonflow-bicharger', 'Zn-Br-Nonflow-store'
+]
+
+
+name={
+    'onwind' : 'Onshore Wind',
+    'offwind' : 'Offshore Wind',
+    'solar-utility' : 'Solar PV (utility-scale)', 
+    'solar-rooftop' : 'Solar PV (rooftop)', 
+    'OCGT': 'OCGT', 
+    'CCGT': 'CCGT', 
+    'coal':  'Coal power plant', 
+    'lignite': 'Lignite', 
+    'nuclear': 'Nuclear',
+    'hydro':'Reservoir hydro', 
+    'ror':'Run of river',
+    'PHS':'PHS',
+    'battery inverter': 'Battery inverter', 
+    'battery storage': 'Battery storage',
+    'home battery inverter': 'Home battery inverter', 
+    'home battery storage': 'Home battery storage',
+    'hydrogen storage underground': 'H$_2$ storage underground',
+    'hydrogen storage tank type 1': 'H$_2$ storage tank',
+    'electrolysis': 'Electrolysis', 
+    'fuel cell': 'Fuel cell',
+    'methanation': 'Methanation', 
+    'direct air capture': 'direct air capture',
+    'central gas boiler': 'Central gas boiler', 
+    'decentral gas boiler': 'Domestic gas boiler',
+    'central resistive heater':'Central resistive heater', 
+    'decentral resistive heater':'Domestic resistive heater',
+    'central gas CHP':' Gas CHP',
+    'central coal CHP':' Coal CHP',
+    'biomass CHP':'Biomass CHP',
+    'biomass EOP':'Biomass power plant',
+    'biomass HOP':'Biomass central heat plant',
+    'central water tank storage': 'Central water tank storage', 
+    'decentral water tank storage': 'Domestic water tank storage', 
+    'water tank charger': 'Water tank charger/discharger',
+    'HVDC overhead':'HVDC overhead', 
+    'HVDC inverter pair':'HVDC inverter pair',
+    #'central heat pump': 'Central heat pump', 
+    #'decentral heat pump': 'Decentral heat pump',
+    #'central ground-sourced heat pump': 'Central ground-sourced heat pump', 
+    'central air-sourced heat pump': 'Central air-sourced heat pump', 
+    'decentral air-sourced heat pump': 'Domestic air-sourced heat pump',
+    'decentral ground-sourced heat pump':  'Domestic ground-sourced heat pump',
+    'biomass CHP capture':'CO$_2$ capture in CHP',
+    'Fischer-Tropsch':'Fischer-Tropsch',
+    'SMR': 'Steam Methane Reforming',
+    'SMR CC': 'Steam Methane Reforming with CC',
+    # 'Compressed-Air-Adiabatic-bicharger': 'Compressed-Air-Adiabatic-bicharger',
+    # 'Compressed-Air-Adiabatic-store': 'Compressed-Air-Adiabatic-store',
+    # 'Concrete-charger': 'Concrete-charger',
+    # 'Concrete-discharger': 'Concrete-discharger',
+    # 'Concrete-store': 'Concrete-store',
+    # 'Gravity-Brick-bicharger': 'Gravity-Brick-bicharger',
+    # 'Gravity-Brick-store': 'Gravity-Brick-store',
+    # 'Gravity-Water-Aboveground-bicharger': 'Gravity-Water-Aboveground-bicharger',
+    # 'Gravity-Water-Aboveground-store': 'Gravity-Water-Aboveground-store',
+    # 'Gravity-Water-Underground-bicharger': 'Gravity-Water-Underground-bicharger',
+    # 'Gravity-Water-Underground-store': 'Gravity-Water-Underground-store',
+    # 'HighT-Molten-Salt-charger': 'HighT-Molten-Salt-charger',
+    # 'HighT-Molten-Salt-discharger': 'HighT-Molten-Salt-discharger',
+    # 'HighT-Molten-Salt-store': 'HighT-Molten-Salt-store',
+    # 'Hydrogen-charger': 'Hydrogen-charger',
+    # 'Hydrogen-discharger': 'Hydrogen-discharger',
+    # 'Hydrogen-store': 'Hydrogen-store',
+    # 'Lead-Acid-bicharger': 'Lead-Acid-bicharger',
+    # 'Lead-Acid-store': 'Lead-Acid-store',
+    # 'Liquid-Air-charger': 'Liquid-Air-charger',
+    # 'Liquid-Air-discharger': 'Liquid-Air-discharger',
+    # 'Liquid-Air-store': 'Liquid-Air-store',
+    # 'Lithium-Ion-LFP-bicharger': 'Lithium-Ion-LFP-bicharger',
+    # 'Lithium-Ion-LFP-store': 'Lithium-Ion-LFP-store',
+    # 'Lithium-Ion-NMC-bicharger': 'Lithium-Ion-NMC-bicharger',
+    # 'Lithium-Ion-NMC-store': 'Lithium-Ion-NMC-store',
+    # 'LowT-Molten-Salt-charger': 'LowT-Molten-Salt-charger',
+    # 'LowT-Molten-Salt-discharger': 'LowT-Molten-Salt-discharger',
+    # 'LowT-Molten-Salt-store': 'LowT-Molten-Salt-store',
+    # 'Ni-Zn-bicharger': 'Ni-Zn-bicharger',
+    # 'Ni-Zn-store': 'Ni-Zn-store',
+    # 'Pumped-Heat-charger': 'Pumped-Heat-charger',
+    # 'Pumped-Heat-discharger': 'Pumped-Heat-discharger',
+    # 'Pumped-Heat-store': 'Pumped-Heat-store',
+    # 'Pumped-Storage-Hydro-bicharger': 'Pumped-Storage-Hydro-bicharger',
+    # 'Pumped-Storage-Hydro-store': 'Pumped-Storage-Hydro-store',
+    # 'Sand-charger': 'Sand-charger',
+    # 'Sand-discharger': 'Sand-discharger',
+    # 'Sand-store': 'Sand-store',
+    # 'Vanadium-Redox-Flow-bicharger': 'Vanadium-Redox-Flow-bicharger',
+    # 'Vanadium-Redox-Flow-store': 'Vanadium-Redox-Flow-store', 
+    # 'Zn-Air-bicharger': 'Zn-Air-bicharger',
+    # 'Zn-Air-store': 'Zn-Air-store',
+    # 'Zn-Br-Flow-bicharger': 'Zn-Br-Flow-bicharger',
+    # 'Zn-Br-Flow-store': 'Zn-Br-Flow-store',
+    # 'Zn-Br-Nonflow-bicharger': 'Zn-Br-Nonflow-bicharger',
+    # 'Zn-Br-Nonflow-store': 'Zn-Br-Nonflow-store',
+}
+
+dic_ref = {'Technology Data for Energy Plants for Electricity and District heating generation':'DEA_2019',
+           'Impact of weighted average cost of capital, capital expenditure, and other parameters on future utility‐scale PV levelised cost of electricity': 'Vartiainen_2019',
+           'European PV Technology and Innovation Platform' : 'Vartiainen_2017',
+           'Lazard’s Levelized Cost of Energy Analysis - Version 13.0': 'Lazard_2019',           
+           'budischak2013':'Budischak_2013, DEA_2019',
+           #'NREL http://www.nrel.gov/docs/fy09osti/45873.pdf; 
+           'IWES Interaktion':'Gerhardt_2015, DEA_2019',
+           'Schaber thesis':'Schaber_2013',
+           'Hagspiel':'Hagspiel_2014',
+           #'Fasihi':'Fasihi_2017',
+           'Fasihi et al 2017, table 1, https://www.mdpi.com/2071-1050/9/2/306':'Fasihi_2017',
+           'HP' : ' ',
+           'DIW DataDoc http://hdl.handle.net/10419/80348' : 'Schroeder_2013',
+            888 : 'water tank charger', 
+           'BP 2019':'BP_2019',
+           'https://www.eia.gov/environment/emissions/co2_vol_mass.php' : 'EIA_emission_coefficients',
+           'DIW': 'Schroeder_2013',
+           'IEA2011b' : 'BP_2019',
+           'Is a 100% renewable European power system feasible by 2050?': 'Zappa_2019, JRC_biomass',
+           'Entwicklung der spezifischen Kohlendioxid-Emissionen des deutschen Strommix in den Jahren 1990 - 2018': 'German_Environment_Agency',
+           'IEA WEM2017 97USD/boe = http://www.iea.org/media/weowebsite/2017/WEM_Documentation_WEO2017.pdf':'IEA_WEO2017',
+           'Danish Energy Agency, technology_data_for_el_and_dh.xlsx':'DEA_2019',
+           'Danish Energy Agency, technology_data_for_el_and_dh_-_0009.xlsx':'DEA_2019',
+           'Danish Energy Agency, technology_data_catalogue_for_energy_storage.xlsx':'DEA_2019',
+           'Danish Energy Agency, technology_data_catalogue_for_energy_storage.xlsx, Note K.':'DEA_2019',
+           'Danish Energy Agency, data_sheets_for_renewable_fuels.xlsx':'DEA_2019',
+           'Danish Energy Agency, technology_data_for_industrial_process_heat_0002.xlsx':'DEA_2019',
+           'Danish Energy Agency, technologydatafor_heating_installations_marts_2018.xlsx':'DEA_2019',
+           'Lazard s Levelized Cost of Energy Analysis - Version 13.0':'Lazard_2019',
+           'Global Energy System based on 100% Renewable Energy, Energywatchgroup/LTU University, 2019, Danish Energy Agency, technology_data_catalogue_for_energy_storage.xlsx' :'Ram_2019, DEA_2019',
+           'Global Energy System based on 100% Renewable Energy, Energywatchgroup/LTU University, 2019, Danish Energy Agency, technology_data_catalogue_for_energy_storage.xlsx, Note K.' :'Ram_2019, DEA_2019',
+           'TODO':'govUK',
+           'Viswanathan_2022': 'Viswanathan_2022',
+           'Georgiou_2018': 'Georgiou_2018',
+}
+
+# Solar thermal collector decentral & 270 & m$^{2}$ & 1.3 & 20 & variable & \cite{Henning20141003} \\
+# Solar thermal collector central & 140 & m$^{2}$ & 1.4 & 20 & variable & \cite{Henning20141003} \\
+# Building retrofitting\tnote{f} & see text &  & 1 & 50 & 1 & \cite{Henning20141003,PalzerThesis} \\
+# High-density district heating network\tnote{f} & 220 & kW\th  & 1 & 40  & 1 & \cite{IEESWV} \\
+# Gas distribution network\tnote{f} & 387 & kW\th & 2 & 40 & 1 & based on \cite{bnetza2017} \\
+
+for technology in technologies:
+    if idx[technology,'FOM'] in costs.index:
+        FOM = str(round(costs.loc[idx[technology,'FOM'],'value'],1))
+    else:
+        FOM= ' '
+    if idx[technology,'lifetime'] in costs.index:
+        lifetime = str(int(costs.loc[idx[technology,'lifetime'],'value']))
+    else:
+        lifetime= ' '
+    if idx[technology,'investment'] in costs.index:
+        investment = str(int(int(costs.loc[idx[technology,'investment'],'value']/1000)))
+    else:
+        investment= ' '
+    investment
+    if idx[technology,'efficiency'] in costs.index and technology not in ['onwind', 
+          'offwind', 'central gas CHP', 'biomass CHP', 'battery storage', 
+          'home battery storage', 'central coal CHP' 
+          'hydrogen storage underground', 'hydrogen storage tank type 1', 
+          'central water tank storage', 'decentral water tank storage',
+          'decentral air-sourced heat pump', 'central ground-sourced heat pump',
+          'decentral ground-sourced heat pump']:
+        
+        efficiency = str(round(costs.loc[idx[technology,'efficiency'],'value'],2))
+    else:
+        efficiency= ' '  
+    if technology not in ['water tank charger', 'hydro', 'ror', 'PHS',
+                          'electrolysis', 'fuel cell', 'decentral water tank storage']:   
+        source = costs.loc[idx[technology,'lifetime'],'source']
+    elif technology == 'decentral water tank storage':
+        source = costs.loc[idx[technology,'investment'],'source']      
+    else:
+        source = costs.loc[idx[technology,'efficiency'],'source']
+    if technology == 'water tank charger':
+       file.write(' ' + name[technology]
+        + ' & ' + investment
+        + ' & ' + FOM
+        + ' & ' + lifetime
+        + ' & ' + efficiency
+        + ' & ' + ' \\' + ' ') 
+    else:        
+        file.write(' ' + name[technology] 
+        + ' & ' + investment
+        + ' & ' + FOM
+        + ' & ' + lifetime
+        + ' & ' + efficiency
+        + ' & ' + ' \\' + 'cite{' + dic_ref[source.split(sep=",")[0]] + '} ')
+
+    file.write('\\') 
+    file.write('\\') 
+file.close()    
+
+#%%
+"""
+Table including costs as a function of years
+"""
+years=np.arange(2020,2055,5)
+filename='table_costs.tex'
+file = open(filename, 'w')
+technologies=[t for t in technologies if t not in ['water tank charger']]
+dic_units={'EUR/kWel':'\EUR/kW$_{el}$',
+           'EUR/kWth':'\EUR/kW$_{th}$',
+           'EUR/kWH2':'\EUR/kW$_{H_2}$',
+           'EUR/kW_CH4':'\EUR/kW$_{CH4}$',
+           'EUR/kWCH4':'\EUR/kW$_{CH4}$',
+           'EUR/kWhth':'\EUR/kWh$_{th}$',
+           'EUR/(tCO2/a)': '\EUR/(tCO$_2$/a)',
+           'EUR/(tCO2/h)' :'\EUR/(tCO$_2$/h)',
+           'EUR/m3':'\EUR/m$^3$',
+           'EUR/MW/km':'\EUR/MWkm',
+           'EUR/MW':'\EUR/MW',
+           'USD/kWel':'USD/kW$_{el}$',
+           'USD/kWh':'USD/kWh',
+           'EUR/kWh': '\EUR/kWh',
+           'EUR/kW': '\EUR/kW',
+           'EUR/kW_e':'\EUR/kW$_{el}$',
+           'EUR/kW_th - heat output':'\EUR/kW$_{th}$', 
+           'EUR/kW_th': '\EUR/kW$_{th}$', 
+           'EUR/kWhCapacity': '\EUR/kWh',
+           'EUR/kW_th excluding drive energy': '\EUR/kW$_{th}$',
+           'EUR/kW_FT/year':'\EUR/kW$_{FT}$/a'}
+
+
+
+for technology in technologies:
+    file.write(' ' +name[technology] + ' & ')    
+    file.write(dic_units[costs.loc[idx[technology,'investment'],'unit']]+ ' & ' )
+
+    for year in years:
+        costs_year = pd.read_csv('../outputs/costs_' + str(year) +'.csv',index_col=list(range(2))).sort_index()
+        if technology in ['hydrogen storage underground', 'central water tank storage']:       
+            file.write(str(round(costs_year.loc[idx[technology,'investment'],'value'],1))+ ' & ' )
+        else:
+            file.write(str(int(costs_year.loc[idx[technology,'investment'],'value']))+ ' & ' )
+        
+    if technology not in ['water tank charger', 'hydro', 'ror', 'PHS', 'decentral water tank storage']:
+    # water tank charger has no lifetime, hydro reference for lifetime 
+    # is IEA2011, but for cost is DIW    
+        source = costs.loc[idx[technology,'lifetime'],'source']
+    elif technology == 'decentral water tank storage':
+        source = costs.loc[idx[technology,'investment'],'source']      
+    else:
+        source = costs.loc[idx[technology,'efficiency'],'source'] 
+    if technology == 'water tank charger':
+        file.write( ' \\' + ' ')
+    else:
+        file.write( ' \\' + 'cite{' + dic_ref[source]+ '} ')
+    file.write('\\') 
+    file.write('\\') 
+file.close()    
+
+#%%
+"""
+Table including fuel characteristics
+"""
+
+filename='table_fuels.tex'
+file = open(filename, 'w') 
+for fuel in [ 'coal', 'lignite', 'gas', 'oil','nuclear', 'solid biomass']:
+    if idx[fuel,'fuel'] in costs.index:
+        cost = str(round(costs.loc[idx[fuel,'fuel'],'value'],1))
+        source1 = costs.loc[idx[fuel,'fuel'],'source']
+    else:
+        cost = ' '
+        
+    if idx[fuel,'CO2 intensity'] in costs.index:
+        emissions = str(round(costs.loc[idx[fuel,'CO2 intensity'],'value'],3))
+        source2 = costs.loc[idx[fuel,'CO2 intensity'],'source'] 
+    else:
+        emissions = ' '
+    if fuel not in ['nuclear', 'solid biomass'] :
+        file.write(' ' + fuel 
+                   + ' & ' +  cost
+                   + ' & ' + 
+                   ' \\' + 'cite{' + dic_ref[source1]+ '} '
+                   + ' & ' +  emissions   
+                   + ' & ' + 
+                   ' \\' + 'cite{' + dic_ref[source2]+ '} ')
+    else:
+       file.write(' ' + fuel 
+                   + ' & ' +  cost
+                   + ' & ' + 
+                   ' \\' + 'cite{' + dic_ref[source1]+ '} '
+                   + ' & ' +  str(0)
+                   + ' & ' + 
+                   ' ') 
+    file.write('\\') 
+    file.write('\\') 
+file.close()    
+