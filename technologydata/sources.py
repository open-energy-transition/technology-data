"""Classes for source management and processing, for pre-packaged and user-provided data sources."""

import logging
import subprocess
from collections.abc import Iterable
from datetime import datetime
from pathlib import Path
from typing import Any

import frictionless as ftl
import pandas as pd
import requests

logger = logging.getLogger(__name__)

DATASOURCES_PATH = Path(__file__).parent / "datasources"
SPECIFICATIONS_PATH = DATASOURCES_PATH / "specification"


# Generate a list of all available sources currently available in the package's datasources folder.
def _get_available_sources() -> dict[str, Path]:
    """
    Determine all available sources based on the folders in datasources.

    Returns
    -------
    dict[str, Path]
        A dictionary with the source name as the key and the path to the source folder as the value.

    """
    # Valid sources are folders and that contain at least one file named sources.csv and
    # one additional other file (a feature) ending in `.csv`
    sources = [
        folder
        for folder in DATASOURCES_PATH.iterdir()
        if folder.glob("sources.csv") and len(list(folder.glob("*.csv"))) > 1
    ]

    return {folder.stem: folder for folder in sources}


# Dictionary of available sources packaged and available for the user
AVAILABLE_SOURCES = _get_available_sources()


class Source:
    """
    A source of data that can provide one or more data features.

    Attributes
    ----------
    name : str
        A unique name for distinguishing the source, either the name of a pre-packaged source or a user provided name.
    path : Path
        Path to the source's folder.
    details : pd.DataFrame
        Details on the source, containing author, title, URL and other information.
    available_features : list[str]
        List of features provided by the source (e.g., 'Technologies').

    """

    def __init__(self, name: str, path: Path | str | None = None) -> None:
        """
        Create a source of data that can provide one or more data features.

        Some data sources are already pre-packaged. In addition, data sources can be loaded from local paths.
        Possible data features are features that are understood by this package, e.g. 'Technologies'.
        Data sources are usually included in the package pre-processed, in the case of automatically extractd data
        they also come with a processing script that allows to re-process and thereby reproduce the data.

        Parameters
        ----------
        name : str
            A unique name for distinguishing the source, either indicating a pre-packaged source or a new source from a local path.
        path : Path | str
            Path to the source's folder. Not required for loading a pre-packaged source.

        Examples
        --------
        >>> from technologydata import Source
        >>> source = Source("example01")
        >>> source = Source("example01", "./some/local/path/") # folder contains sources.csv and other data files

        """
        self.name = name

        if name in AVAILABLE_SOURCES and path is None:
            # Use prepackaged source
            path = AVAILABLE_SOURCES[name]
        elif name not in AVAILABLE_SOURCES and path is None:
            raise ValueError(
                f"No pre-packaged source with the name {name} found. "
                f"Check the available sources in {DATASOURCES_PATH} or provide a path to a local source."
            )

        # Ensure path is a Path object
        if isinstance(path, str):
            path = Path(path)
        self.path = path

        # pd.DataFrame: Details on the source, containing author, title, URL and other information, loaded from the folder
        self.details = self._load_details()
        # list[str]: List of features provided by the source (e.g., 'Technologies')
        self.available_features = self._detect_features()

    def _load_details(self) -> pd.DataFrame:
        """Load the sources.csv file into a DataFrame."""
        source_file = self.path / "sources.csv"
        schema_file = SPECIFICATIONS_PATH / "sources.schema.json"

        if not source_file.exists():
            raise FileNotFoundError(f"Missing sources.csv in {self.path}")

        resource = ftl.Resource(path=str(source_file), schema=str(schema_file))
        report = resource.validate()

        if not report.valid:
            raise ValueError(f"source.csv in {self.path} is invalid: {report}")

        details = resource.to_pandas()

        # Add the source name as first column
        details.insert(0, "source_name", self.name)

        return details

    def _detect_features(self) -> list[str]:
        """Detect which features are available in the source folder."""
        features = []
        # Find all CSV files in the source folder
        files = {file.stem for file in self.path.glob("*.csv")}
        files = files - {"sources"}  # Exclude source.csv

        # TODO can check for supported features
        # TODO make more flexible instead of hardcoding
        nicer_names = {
            "technologies": "Technologies",
        }
        features = {nicer_names[f] for f in files}
        features = sorted(features)

        return features

    def process(self, trusted_execution: bool = False) -> None:
        """
        Process the source data.

        If a `process.py` script is present in the source folder, this method is available and run the script.
        Otherwise, a message will be logged indicating that the process method is unavailable.

        For security reasons, `process.py` is only enabled by default for `process.py` scripts inside the package,
        for sources with a folder outside of the package, `trusted_execution` must be set to True.

        Parameters
        ----------
        trusted_execution : bool
            By default, only `process.py` scripts inside the package are trusted and executed,
            outside data source processing scripts are not executed. To allow their execution,
            set this parameter explicitly to True.

        Returns
        -------
        bool
            True if the process.py script was executed successfully, False otherwise.

        """
        raise NotImplementedError(
            "This functionality is not implemented yet and should probably be redesigned. "
            "For now enter new data manually. Automatic processing can still be used, but is"
            "not yet stitched into the package."
        )
        process_script = self.path / "process.py"

        # Check if the process.py script exists or raise an error that the source doesn't support automatic processing
        if not process_script.exists():
            logger.info(
                f"No process.py script found for source: {self.path.stem} - Source does not support automatic processing."
            )
            return False

        # Check if the source is part of the package, in which case the script is trusted and can be executed
        if self.path.parent == DATASOURCES_PATH:
            trusted_execution = True
        elif not trusted_execution:
            logger.warning(
                f"Untrusted execution of process.py script for source: {self.path.stem}. Set trusted_execution=True to execute."
            )
            return False

        logger.debug(f"Executing process.py for source: {self.path.stem}")
        p = subprocess.popen(
            ["python", str(process_script)],
            cwd=self.path,  # Run the script in the source folder
            stdout=subprocess.PIPE,
            stderr=subprocess.PIPE,
        )

        (stdoutdata, stderrdata) = p.communicate()

        if p.returncode != 0:
            logger.debug(
                f"Process.py execution failed for source: {self.path.stem} with error code {p.returncode}.\n\n"
                f"Error message: {stderrdata.decode()}\n"
                f"{stdoutdata.decode()}"
            )
            return False
        else:
            logger.debug(
                f"Process.py executed successfully for source: {self.path.stem}"
            )
            return True

    @staticmethod
    def change_datetime_format(
        input_datetime_string, input_datetime_format, output_datetime_format
    ) -> str | None:
        """
        Change the format of a given datetime string from one format to another. This function takes a
        datetime string and its current format, then converts it to a specified output format.
        If the input string does not match the provided input format, it logs an error and returns None.

        Parameters
        ----------
        input_datetime_string : str
            datetime string that needs to be reformatted

        input_datetime_format : str
            format of the input datetime string, following the strftime format codes

        output_datetime_format : str
            desired format for the output datetime string, following the strftime format codes.

        Returns
        -------
           str | None
               reformatted datetime string if successful, otherwise None

        Raises
        ------
        ValueError
            If the input datetime string does not match the input format.

        """
        try:
            dt = datetime.strptime(input_datetime_string, input_datetime_format)
            logger.info(
                f"The datetime string follows the format {input_datetime_format}"
            )
            output_datetime_string = dt.strftime(output_datetime_format)
            logger.info(f"The format is now changed to {output_datetime_format}")
            return output_datetime_string
        except ValueError as e:
            logger.info(f"Error during datetime formatting: {e}")
            None

    @staticmethod
    def is_wayback_snapshot_available(
        url, timestamp: str | None = None
    ) -> str | None | Any:
        """
        The function queries the Internet Archive's Wayback Machine to check for the availability
        of archived snapshots of a given URL. It constructs an API request to the Wayback Machine
        and processes the response to extract the closest archived snapshot information.

        Parameters
        ----------
        url : str
            URL for which to retrieve the Wayback Machine snapshot
        timestamp : str
            timestamp for which to retrieve the Wayback Machine snapshot

        Returns
        -------
        Tuple[str, str, str] | None
            The tuple contains:
                -) archived_url : str URL of the archived snapshot
                -) timestamp : str timestamp of the archived snapshot
                -) status : str status of the archived snapshot
            Returns None if no archived snapshot is found or if an error occurs during the API request.

        Raises
        ------
        requests.RequestException
            If there is an issue with the HTTP request to the Wayback Machine API
        """
<<<<<<< HEAD
        api_url = ""
        if timestamp is None:
=======
        if timestamp is not None:
            api_url = (
                f"http://archive.org/wayback/available?url={url}&timestamp={timestamp}"
            )
        else:
>>>>>>> ca47848d
            api_url = f"http://archive.org/wayback/available?url={url}"
        else:
            api_url = f"http://archive.org/wayback/available?url={url}&timestamp={timestamp}"
        try:
            response = requests.get(api_url)
            # Raise an error for bad HTTP status codes
            response.raise_for_status()
            data = response.json()

            # Extract the closest archived snapshot information
            closest = data.get("archived_snapshots", {}).get("closest", {})
            if closest:
                available = closest.get("available", False)
                archived_url = closest.get("url", "")
                timestamp = closest.get("timestamp", "")
                status = closest.get("status", "")

                logger.info(f"Available: {available}")
                logger.info(f"Archived URL: {archived_url}")
                logger.info(f"Timestamp: {timestamp}")
                logger.info(f"Status: {status}")
                reformatted_timestamp = Source.change_datetime_format(
                    timestamp,
                    "%Y%m%d%H%M%S",
                    "%Y-%m-%d %H:%M:%S",
                )
                return archived_url, reformatted_timestamp, status
            else:
                logger.info("No archived snapshot found.")
                var = None

        except requests.RequestException as e:
            logger.info(f"Error during API request: {e}")
            var = None


class Sources:
    """
    A collection of data sources that can be loaded and used.

    Attributes
    ----------
    sources : list[Source]
        A list of Source objects.
    details : pd.DataFrame
        A DataFrame containing the details of all the sources, like author, title, URL, etc. .
    available_features : pd.DataFrame
        A DataFrame containing all source names and their available features.

    """

    schema_name = "sources"
    # Load the datapackage schema to be able to validate against it
    schema = ftl.Schema(str(SPECIFICATIONS_PATH / (schema_name + ".schema.json")))

    def __init__(
        self, sources: str | Source | list[str | Source] | dict[str, Path]
    ) -> None:
        """
        Create a collection of data sources.

        Parameters
        ----------
        sources : str | Source | list[Source | str] | dict[str:Path]
            A list of Source objects representing the data sources, names of pre-packaged sources,
            or a dictionary with source names as keys and paths as values.

        """
        self.sources = []

        if isinstance(sources, str):
            # Single source name specified
            if sources in AVAILABLE_SOURCES:
                self.sources = [Source(sources)]
            else:
                raise ValueError(
                    f"Source {sources} not found. Check the available sources in {DATASOURCES_PATH}"
                )
        elif isinstance(sources, Source):
            self.sources = [sources]
        elif isinstance(sources, dict):
            # All sources need to be loaded when specified this way
            self.sources = [Source(name, path) for name, path in sources.items()]
        elif isinstance(sources, Iterable):
            # Directly add already loaded sources to the object
            loaded_sources = [
                source for source in sources if isinstance(source, Source)
            ]
            # Sources specified by name need to be loaded first
            unloaded_sources = [
                Source(source) for source in sources if isinstance(source, str)
            ]
            # Contains all the loaded sources
            self.sources = loaded_sources + unloaded_sources

        # A pd.DataFrame, containing the details of all the sources
        self.details = pd.concat(
            [source.details for source in self.sources], ignore_index=True
        ).sort_values(by="source_name", ascending=True)

        # Ad pd.DataFrame, containing the sources and their available features
        self.available_features = pd.DataFrame(
            [
                {
                    "source_name": source.name,
                    "available_features": source.available_features,
                }
                for source in self.sources
            ]
        )

    def to_csv(self, path: str | Path) -> None:
        """
        Save the details of the sources to a CSV file.

        Parameters
        ----------
        path : str | Path
            The path to save the CSV file.

        """
        self.details.to_csv(path, index=False)

    def to_datapackage(self, path: str | Path, overwrite: bool = False) -> None:
        """
        Export the data to a folder following the datapackage specification.

        Params
        -------
        path : str|Path
            The path to save the data including sources and schema to.
            Must be a non-existing or empty folder.
            To overwrite existing files in a folder, use the `overwrite` parameter.
        overwrite : bool
            Existing files with the same name in the target path will be overwritten, default is False.
        """
        path = Path(path)

        # Check if the path exists and is empty
        if path.exists():
            if not path.is_dir():
                raise ValueError(f"Path {path} is not a directory.")
            if len(list(path.iterdir())) > 0 and not overwrite:
                raise ValueError(
                    f"Path {path} is not empty. To overwrite existing files, set `overwrite=True`."
                )

        # Safe to write beyond this point
        # Write the object data and its schema
        data = self.details.drop(
            columns=["source_name"]
        )  # not part of the schema, drop manually here
        ftl.Resource(data).write(path=str(path / f"{self.schema_name}.csv"))
        self.schema.to_json(path=str(path / f"{self.schema_name}.schema.json"))<|MERGE_RESOLUTION|>--- conflicted
+++ resolved
@@ -283,20 +283,15 @@
         ------
         requests.RequestException
             If there is an issue with the HTTP request to the Wayback Machine API
-        """
-<<<<<<< HEAD
+
+        """
         api_url = ""
         if timestamp is None:
-=======
-        if timestamp is not None:
+            api_url = f"http://archive.org/wayback/available?url={url}"
+        else:
             api_url = (
                 f"http://archive.org/wayback/available?url={url}&timestamp={timestamp}"
             )
-        else:
->>>>>>> ca47848d
-            api_url = f"http://archive.org/wayback/available?url={url}"
-        else:
-            api_url = f"http://archive.org/wayback/available?url={url}&timestamp={timestamp}"
         try:
             response = requests.get(api_url)
             # Raise an error for bad HTTP status codes
