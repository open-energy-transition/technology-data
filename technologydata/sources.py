--- conflicted
+++ resolved
@@ -226,28 +226,20 @@
 
                 if archived_path:
                     archived_url = "https://web.archive.org" + archived_path
-                    print(f"Successfully archived URL: {archived_url}")
+                    logger.info(f"Successfully archived URL: {archived_url}")
                     return archived_url
                 else:
-<<<<<<< HEAD
-                    print(
-=======
                     logger.info(
->>>>>>> ca7e6f3f
                         "Archive request succeeded but no Content-Location header found."
                     )
                     return None
             else:
-<<<<<<< HEAD
-                print(
-=======
                 logger.info(
->>>>>>> ca7e6f3f
                     f"Archive request failed with status code: {response.status_code}"
                 )
                 return None
         except Exception as e:
-            print(f"Exception during archiving request: {e}")
+            logger.info(f"Exception during archiving request: {e}")
             return None
 
     @staticmethod
