# SPDX-FileCopyrightText: Contributors to technology-data <https://github.com/pypsa/technology-data>
#
# SPDX-License-Identifier: GPL-3.0-only

# coding: utf-8

"""
Script creates cost csv for chosen years concatenating US-specific cost assumptions from NREL ATB.
The input files are in parquet format and can be downloaded from https://data.openei.org/s3_viewer?bucket=oedi-data-lake&prefix=ATB%2Felectricity%2Fparquet%2F
"""

import logging
import pathlib

import numpy as np
import pandas as pd
from _helpers import adjust_for_inflation, configure_logging, mock_snakemake
from compile_cost_assumptions import prepare_inflation_rate

logger = logging.getLogger(__name__)


def get_conversion_dictionary(flag: str) -> dict:
    """
    The function provides conversion dictionaries.

    Parameters
    ----------
    flag : str
        flag for setting the returned dictionary

    Returns
    -------
    Dictionary
        conversion dictionary such that
            flag == parameter: it returns a conversion dictionary that renames the parameter values to the PyPSA standard
            flag == pypsa_technology_name: it returns a conversion dictionary to rename the technology names to the PyPSA nomenclature
            flag == atb_technology_name: it returns a conversion dictionary to align the atb_e_2022 and atb_e_2024 nomenclatures
            flag == output_column: it returns a conversion dictionary that renames the column names of the cost dataframe
    """

    if flag.casefold() == "parameter":
        return {
            "CAPEX": "investment",
            "Fixed O&M": "FOM",
            "Variable O&M": "VOM",
            "Fuel": "fuel",
            "Additional OCC": "investment",
            "WACC Real": "discount rate",
        }
    elif flag.casefold() == "pypsa_technology_name":
        return {
            "Coal-new -> 2nd Gen Tech": "coal",
            "Coal-new": "coal",
            "NG F-Frame CT": "CCGT",
            "NG Combustion Turbine (F-Frame)": "CCGT",
            "Hydropower - NPD 1": "hydro",
            "Hydropower - NSD 1": "ror",
            "Pumped Storage Hydropower - National Class 1": "PHS",
            "Nuclear - Large": "nuclear",
            "Nuclear - AP1000": "nuclear",
            "Geothermal - Hydro / Flash": "geothermal",
            "Land-Based Wind - Class 1": "onwind",
            "Land-Based Wind - Class 1 - Technology 1": "onwind",
            "Offshore Wind - Class 1": "offwind",
            "Utility PV - Class 1": "solar-utility",
            "Commercial PV - Class 1": "solar-rooftop",
            "Utility-Scale Battery Storage - 6Hr": "battery storage",
            "Biopower": "biomass",
            "Biopower - Dedicated": "biomass",
            "CSP - Class 2": "csp-tower",
        }
    elif flag.casefold() == "atb_technology_name":
        return {
            "Land-Based Wind - Class 2": "Land-Based Wind - Class 2 - Technology 1",
            "Land-Based Wind - Class 3": "Land-Based Wind - Class 3 - Technology 1",
            "Land-Based Wind - Class 4": "Land-Based Wind - Class 4 - Technology 1",
            "Land-Based Wind - Class 5": "Land-Based Wind - Class 5 - Technology 1",
            "Land-Based Wind - Class 6": "Land-Based Wind - Class 6 - Technology 1",
            "Land-Based Wind - Class 7": "Land-Based Wind - Class 7 - Technology 1",
            "Land-Based Wind - Class 8": "Land-Based Wind - Class 8 - Technology 2",
            "Land-Based Wind - Class 9": "Land-Based Wind - Class 9 - Technology 3",
            "Land-Based Wind - Class 10": "Land-Based Wind - Class 10 - Technology 4",
            "NG F-Frame CC": "NG 2-on-1 Combined Cycle (F-Frame)",
            "NG H-Frame CC": "NG 2-on-1 Combined Cycle (H-Frame)",
            "NG combined cycle 95% CCS (F-frame basis -> 2nd Gen Tech)": "NG 2-on-1 Combined Cycle (F-Frame) 95% CCS",
            "NG combined cycle 95% CCS (H-frame basis -> 2nd Gen Tech)": "NG 2-on-1 Combined Cycle (H-Frame) 95% CCS",
            "NG combined cycle Max CCS (F-frame basis -> 2nd Gen Tech)": "NG 2-on-1 Combined Cycle (F-Frame) 97% CCS",
            "NG combined cycle Max CCS (H-frame basis -> 2nd Gen Tech)": "NG 2-on-1 Combined Cycle (H-Frame) 97% CCS",
            "Coal-CCS-95% -> 2nd Gen Tech": "Coal-95%-CCS",
            "Coal-Max-CCS -> 2nd Gen Tech": "Coal-99%-CCS",
            "Coal-IGCC": "Coal - IGCC",
            "CSP - Class 7": "CSP - Class 8",
            "Nuclear - Small Modular Reactor": "Nuclear - Small",
        }
    elif flag.casefold() == "output_column":
        return {
            "display_name": "technology",
            "core_metric_parameter": "parameter",
            "units": "unit",
            "atb_year": "currency_year",
            "core_metric_case": "financial_case",
        }
    else:
        raise Exception(
            "{} is not among the allowed choices: parameter, technology, output_column"
        )


def filter_atb_input_file(
    input_file_path: pathlib.Path,
    year: int,
    list_columns_to_keep: list,
    list_core_metric_parameter_to_keep: list,
    list_tech_to_remove: list,
) -> pd.DataFrame:
    """
    The function filters the input cost dataframe from NREL/ATB. Namely, it:
    - selects the necessary columns (the atb_e_2022 and atb_e_2024 have in fact a slightly different schema)
    - selects the rows corresponding to the necessary core_metric_parameter(s)
    - selects the rows corresponding to the year for the cost assumption (2020, 2025, 2030 etc.)
    - drops duplicated rows
    - drops rows corresponding to unnecessary technologies

    Parameters
    ----------
    input_file_path : pathlib.Path
        NREL/ATB file path
    year: int
        year for the cost assumption
    list_columns_to_keep: list
        columns from NREL/ATB dataset that are relevant
    list_core_metric_parameter_to_keep: list
        values of the core_metric_paramater that are relevant
    list_tech_to_remove: list
        technologies names that are should be excluded

    Returns
    -------
    pandas.DataFrame
        NREL/ATB cost dataframe
    """

    atb_file_df = pd.read_parquet(input_file_path)
    list_core_metric_parameter_to_keep = [
        str(x).casefold() for x in list_core_metric_parameter_to_keep
    ]
    list_tech_to_remove = [str(x).casefold() for x in list_tech_to_remove]
    year_string = str(year).casefold()

    # --> select columns
    for column_name in list_columns_to_keep:
        if column_name not in atb_file_df:
            print("missing column", column_name)
            atb_file_df[column_name] = pd.Series(dtype="str")
        else:
            pass
    atb_file_df = atb_file_df.loc[:, list_columns_to_keep]

    # --> select rows based on core_metric_parameter
    # Note: we do not apply any selection on core_metric_case and scenario.
    # Such selection can be done in the model config (e.g. PyPSA-Earth)
    atb_file_df = atb_file_df.loc[
        atb_file_df["core_metric_parameter"]
        .str.casefold()
        .isin(list_core_metric_parameter_to_keep)
    ]

    # --> select rows based on core_metric_variable
    if input_file_path.name == "atb_e_2022.parquet":
        # Note: 2020 data are fetched from the input file atb_e_2022.
        atb_file_df = atb_file_df.loc[
            atb_file_df["core_metric_variable"].astype(str).str.casefold()
            == year_string
        ]
    elif input_file_path.name == "atb_e_2024.parquet":
        # Note: 2025, 2030, 2035, 2040, 2045, 2050 data are fetched from the input file atb_e_2024.*
        atb_file_df = atb_file_df.loc[
            atb_file_df["core_metric_variable"].astype(str).str.casefold()
            == year_string
        ]
    else:
        raise Exception(
            f"{input_file_path.stem} - the input file considered is not among the needed ones: atb_e_2022.parquet, atb_e_2024.parquet"
        )

    # --> drop duplicated rows
    atb_file_df = atb_file_df.drop_duplicates(keep="first")

    # --> remove unnecessary technologies
    atb_file_df = atb_file_df.loc[
        ~atb_file_df["display_name"].str.casefold().isin(list_tech_to_remove)
    ]

    return atb_file_df


def get_query_string(
    column_list: list, column_to_exclude: list, fom_normalization_parameter: str
) -> str:
    """
    The Fixed O&M values from the NREL/ATB database ought to be normalized by Additional OCC
    (for retrofits technologies) or CAPEX (for any other technology). The function returns the
    query strings that links Fixed O&M values to the corresponding Additional OCC and CAPEX values

    Parameters
    ----------
    column_list : list
        columns to consider in the query
    column_to_exclude: list
        columns that should not be considered in the query
    fom_normalization_parameter: str
        either Additional OCC or CAPEX

    Returns
    -------
    str
        query string
    """

    if set(column_to_exclude).issubset(set(column_list)):
        column_to_use_list = list(set(column_list) - set(column_to_exclude))
        query_list = sorted(
            [
                f"{column_name}.str.casefold() == '{fom_normalization_parameter}'"
                if column_name == "core_metric_parameter"
                else f"{column_name} == @x.{column_name}"
                for column_name in column_to_use_list
            ]
        )
        query_string = " & ".join(query_list)
    else:
        exception_message = f"The following columns {list(set(column_to_exclude).difference(set(column_list)))} are not included in the original list"
        raise Exception(exception_message)
    return query_string.strip()


def calculate_fom_percentage(
    x: pd.Series, dataframe: pd.DataFrame, columns_list: list
) -> float:
    """
    The Fixed O&M values from the NREL/ATB database ought to be normalized by Additional OCC
    (for retrofits technologies) or CAPEX (for any other technology). The function returns the
    query strings that links Fixed O&M values to the corresponding Additional OCC and CAPEX values

    Parameters
    ----------
    x : row
        row of the cost dataframe
    dataframe : pandas.DataFrame
        cost DataFrame
    columns_list: list
        columns to consider in the query

    Returns
    -------
    float
        normalized value of Fixed O&M
    """

    if x["core_metric_parameter"].casefold() == "fixed o&m":
        if "retrofit" in x["technology"].casefold():
            query_string = get_query_string(
                columns_list, ["units", "value"], "additional occ"
            )
        else:
            query_string = get_query_string(columns_list, ["units", "value"], "capex")
        fom_perc_value = x.value / dataframe.query(query_string)["value"] * 100.0
        return round(fom_perc_value.values[0], 2)
    else:
        return x.value


def replace_value_name(
    dataframe: pd.DataFrame, conversion_dict: dict, column_name: str
) -> pd.DataFrame:
    """
    The function replaces values in a given dataframe column, using values from a conversion dictionary.

    Parameters
    ----------
    dataframe : pandas.DataFrame
        cost dataframe
    conversion_dict : dict
        conversion dictionary
    column_name: str
        column name where values shall be replaced

    Returns
    -------
    pandas.DataFrame
        updated cost dataframe
    """

    dataframe[column_name] = dataframe[column_name].replace(conversion_dict)
    return dataframe


def pre_process_manual_input_usa(
    manual_input_usa_file_path: str,
    inflation_rate_file_path: str,
    list_of_years: list,
    eur_year: int,
    year: int,
    n_digits: int,
) -> pd.DataFrame:
    """
    The function reads and modifies the manual_input_usa.csv file. Namely, it:
    - reads the input file
    - renames the column "further_description" to "further description"
    - prepares a dataframe with the inflation rate per year in European Union
    - starting from manual_input_usa.csv, it estimates the parameters for each technology for all the requested years
    - it selects the values for a given year
    - it adjusts the cost estimates to the inflation rate
    - queries the necessary rows of the existing cost dataframe

    Parameters
    ----------
    manual_input_usa_file_path : str
        manual_input_usa.csv file path
    inflation_rate_file_path : str
        inflation rate file path
    list_of_years : list
        years for which a cost assumption is provided
    eur_year : int
        year for european output
    year : int
        year from list_of_years
    n_digits : int
        number of significant digits

    Returns
    -------
    pandas.DataFrame
        updated manual input usa
    """

    # Read the input file
    manual_input_usa_file_df = pd.read_csv(
        manual_input_usa_file_path, quotechar='"', sep=",", keep_default_na=False
    )

    # Rename the column further_description
    manual_input_usa_file_df = manual_input_usa_file_df.rename(
        columns={"further_description": "further description"}
    )

    # Read the inflation rate
    inflation_rate_series = prepare_inflation_rate(inflation_rate_file_path)

    # Create cost estimates for all years
    list_dataframe_row = []
    for tech in manual_input_usa_file_df["technology"].unique():
        c0 = manual_input_usa_file_df[manual_input_usa_file_df["technology"] == tech]
        for param in c0["parameter"].unique():
            c = manual_input_usa_file_df.query(
                "technology == @tech and parameter == @param"
            )

            # Consider differences among scenarios
            scenarios = c["scenario"].dropna().unique()

            for scenario in scenarios:
                scenario_value = c[c["scenario"] == scenario][
                    "value"
                ].values  # Extract values for each scenario

                if scenario_value.size > 0:
                    scenario_years = c[c["scenario"] == scenario]["year"].values
                    scenario_values = c[c["scenario"] == scenario]["value"].values

                    interpolated_values = np.interp(
                        list_of_years, scenario_years, scenario_values
                    )

                    # Create a row for each scenario
                    s_copy = pd.Series(
                        index=list_of_years,
                        data=interpolated_values,  # Ora i valori sono interpolati
                        name=param,
                    )

                    s_copy["parameter"] = param
                    s_copy["technology"] = tech
                    s_copy["scenario"] = scenario
                    try:
                        s_copy["currency_year"] = int(c["currency_year"].values[0])
                    except ValueError:
                        s_copy["currency_year"] = np.nan

                    # Add the other columns in the data file
                    for col in [
                        "unit",
                        "source",
                        "further description",
                        "financial_case",
                    ]:
                        s_copy[col] = "; and\n".join(c[col].unique().astype(str))

                    list_dataframe_row.append(s_copy)
            if len(scenarios) == 0:
                s = pd.Series(
                    index=list_of_years,
                    data=[scenario_value] * len(list_of_years),
                    name=param,
                )
                s["parameter"] = param
                s["technology"] = tech
                s["scenario"] = ""
                try:
                    s["currency_year"] = int(c["currency_year"].values[0])
                except ValueError:
                    s["currency_year"] = np.nan
                for col in ["unit", "source", "further description", "financial_case"]:
                    s[col] = "; and\n".join(c[col].unique().astype(str))
                s = s.rename(
                    {"further_description": "further description"}
                )  # match column name between manual_input and original TD workflow
                list_dataframe_row.append(s)
    manual_input_usa_file_df = pd.DataFrame(list_dataframe_row).reset_index(drop=True)

    # Filter the information for a given year
    manual_input_usa_file_df = manual_input_usa_file_df[
        [
            "technology",
            "parameter",
            year,
            "unit",
            "source",
            "further description",
            "currency_year",
            "financial_case",
            "scenario",
        ]
    ].rename(columns={year: "value"})

    # Filter data to get technologies with scenario differentiation
    with_scenario_df = manual_input_usa_file_df[
        manual_input_usa_file_df["scenario"].notna()
    ]
    without_scenario_df = manual_input_usa_file_df[
        manual_input_usa_file_df["scenario"].isna()
    ]

    final_rows = []

    for tech in manual_input_usa_file_df["technology"].unique():
        tech_with_scenario = with_scenario_df[with_scenario_df["technology"] == tech]
        if len(tech_with_scenario) > 0:
            # Keep rows where a scenario exists
            final_rows.append(tech_with_scenario)
        else:
            # If a scenario is not defined, keep the row without scenario
            tech_without_scenario = without_scenario_df[
                without_scenario_df["technology"] == tech
            ]
            final_rows.append(tech_without_scenario)

    manual_input_usa_file_df = pd.concat(final_rows, ignore_index=True)

    # Cast the value column to float
    manual_input_usa_file_df["value"] = manual_input_usa_file_df["value"].astype(float)

    # Correct the cost assumptions to the inflation rate
<<<<<<< HEAD
    mask = manual_input_usa_file_df["unit"].str.startswith("EUR", na=False)

    inflation_adjusted_manual_input_usa_file_df = manual_input_usa_file_df.copy()
    inflation_adjusted_manual_input_usa_file_df.loc[mask, "value"] = (
        adjust_for_inflation(
            inflation_rate_df,
            manual_input_usa_file_df.loc[mask],
            manual_input_usa_file_df.loc[mask, "technology"].unique(),
            eur_year,
            "value",
            usa_costs_flag=True,
        )["value"]
=======
    inflation_adjusted_manual_input_usa_file_df = adjust_for_inflation(
        inflation_rate_series,
        manual_input_usa_file_df,
        manual_input_usa_file_df.technology.unique(),
        eur_year,
        "value",
        usa_costs_flag=True,
>>>>>>> d6955401
    )

    # Round the results
    inflation_adjusted_manual_input_usa_file_df.loc[:, "value"] = round(
        inflation_adjusted_manual_input_usa_file_df["value"].astype(float), n_digits
    )

    return inflation_adjusted_manual_input_usa_file_df


def modify_cost_input_file(
    cost_dataframe: pd.DataFrame,
    manual_input_usa_dataframe: pd.DataFrame,
    list_of_years: list,
    year: int,
    n_digits: int,
) -> pd.DataFrame:
    """
    The function filters out from the existing cost dataframe the rows corresponding
    to the technology-parameter pairs from manual_input_usa.csv. It then concatenates manual_input_usa.csv and
    adjourns the estimates for "electrobiofuels". Namely, it:
    - creates a list of tuples (technology, parameter) from manual_input_usa.csv
    - filters out from the existing cost dataframe all rows with (technology, parameter) in manual_input_usa.csv
    - concatenates manual_input_usa.csv
    - updates the parameters for electrobiofuels

    Parameters
    ----------
    cost_dataframe : pandas.DataFrame
        existing cost dataframe
    manual_input_usa_dataframe : pandas.DataFrame
        manual_input_usa dataframe
    list_of_years : list
        years for which a cost assumption is provided
    year : int
        year from list_of_years
    n_digits : int
        number of significant digits

    Returns
    -------
    pandas.DataFrame
        updated cost dataframe
    """

    # Create a list of tuples (technology, parameter) from manual_input_usa.csv
    list_technology_parameter_tuples_manual_input_usa = [
        (str(x), str(y))
        for (x, y) in zip(
            manual_input_usa_dataframe.technology, manual_input_usa_dataframe.parameter
        )
    ]

    # Filter out rows from the existing cost dataframe corresponding
    # to the (technology, parameter) pairs from manual_input_usa.csv
    queried_cost_df = cost_dataframe[
        ~(
            pd.Series(
                list(zip(cost_dataframe["technology"], cost_dataframe["parameter"]))
            ).isin(list_technology_parameter_tuples_manual_input_usa)
        )
    ]

    # Concatenate manual_input_usa.csv to the filtered existing cost dataframe
    updated_cost_dataframe = pd.concat(
        [queried_cost_df, manual_input_usa_dataframe]
    ).reset_index(drop=True)

    # Update the parameters for the technology "electrobiofuels"
    btl_cost_data = np.interp(x=list_of_years, xp=[2020, 2050], fp=[3500, 2000])
    btl_cost = pd.Series(data=btl_cost_data, index=list_of_years)

    efuel_scaling_factor = (
        updated_cost_dataframe.query(
            "technology.str.casefold() == 'btl' & parameter.str.casefold() == 'c stored'"
        )["value"].values[0]
        * updated_cost_dataframe.query(
            "technology.str.casefold() == 'fischer-tropsch' & parameter.str.casefold() == 'capture rate'"
        )["value"].values[0]
    )

    investment_cost = np.round(
        (
            btl_cost[year]
            + updated_cost_dataframe.loc[
                (
                    updated_cost_dataframe["technology"].str.casefold()
                    == "fischer-tropsch"
                )
                & (updated_cost_dataframe["parameter"].str.casefold() == "investment"),
                "value",
            ].values[0]
            * efuel_scaling_factor
        ),
        n_digits,
    )

    updated_cost_dataframe.loc[
        (updated_cost_dataframe["technology"].str.casefold() == "electrobiofuels")
        & (updated_cost_dataframe["parameter"].str.casefold() == "efficiency-tot"),
        "value",
    ] = np.round(
        1.0
        / (
            1.0
            / updated_cost_dataframe.loc[
                (
                    updated_cost_dataframe["technology"].str.casefold()
                    == "electrobiofuels"
                )
                & (
                    updated_cost_dataframe["parameter"].str.casefold()
                    == "efficiency-hydrogen"
                ),
                "value",
            ].values[0]
            + 1.0
            / updated_cost_dataframe.loc[
                (
                    updated_cost_dataframe["technology"].str.casefold()
                    == "electrobiofuels"
                )
                & (updated_cost_dataframe["parameter"] == "efficiency-biomass"),
                "value",
            ].values[0]
        ),
        n_digits,
    )

    updated_cost_dataframe.loc[
        (updated_cost_dataframe["technology"] == "electrobiofuels")
        & (updated_cost_dataframe["parameter"] == "efficiency-hydrogen"),
        "value",
    ] = np.round(
        (
            updated_cost_dataframe.loc[
                (updated_cost_dataframe["technology"] == "Fischer-Tropsch")
                & (updated_cost_dataframe["parameter"] == "efficiency"),
                "value",
            ].values[0]
            / efuel_scaling_factor
        ),
        n_digits,
    )

    vom_value = np.round(
        (
            updated_cost_dataframe.loc[
                (updated_cost_dataframe["technology"] == "BtL")
                & (updated_cost_dataframe["parameter"] == "VOM"),
                "value",
            ].values[0]
            + updated_cost_dataframe.loc[
                (updated_cost_dataframe["technology"] == "Fischer-Tropsch")
                & (updated_cost_dataframe["parameter"] == "VOM"),
                "value",
            ].values[0]
            * efuel_scaling_factor
        ),
        n_digits,
    )

    if investment_cost > 0.0:
        updated_cost_dataframe.loc[
            (updated_cost_dataframe["technology"] == "electrobiofuels")
            & (updated_cost_dataframe["parameter"] == "investment"),
            "value",
        ] = investment_cost
        updated_cost_dataframe.loc[
            (updated_cost_dataframe["technology"] == "electrobiofuels")
            & (updated_cost_dataframe["parameter"] == "investment"),
            "currency_year",
        ] = 2022.0

    if vom_value > 0.0:
        updated_cost_dataframe.loc[
            (updated_cost_dataframe["technology"] == "electrobiofuels")
            & (updated_cost_dataframe["parameter"] == "VOM"),
            "value",
        ] = vom_value
        updated_cost_dataframe.loc[
            (updated_cost_dataframe["technology"] == "electrobiofuels")
            & (updated_cost_dataframe["parameter"] == "VOM"),
            "currency_year",
        ] = 2022.0

    return updated_cost_dataframe


def query_cost_dataframe(
    cost_dataframe: pd.DataFrame,
    technology_dictionary: dict,
    parameter_dictionary: dict,
) -> pd.DataFrame:
    """
    The function queries the rows of the existing cost dataframe.
    The selection is done by means of an OR operator. The two operands for this logical operation are returned
    by the following queries:
    - query_string_part_one: selects all the rows corresponding to the technologies NOT updated with NREL-ATB data
    - query_string_part_two: some of the techno-economic parameters (e.g., efficiency, capture rate) to be updated with NREL-ATB data are NOT present in the NREL-ATB dataset. They are instead added to the former cost csv files by means of the manual_input.csv. They should be kept in the final output. This query selects such rows

    Parameters
    ----------
    cost_dataframe: pandas.DataFrame
        existing cost dataframe
    technology_dictionary: dict
        dictionary of the technologies updated with NREL/ATB data
    parameter_dictionary: dict
        dictionary of the parameters for which NREL/ATB estimates are available

    Returns
    -------
    pandas.DataFrame
        queried cost dataframe
    """

    technologies_from_nrel = [
        str(x).casefold() for x in set(technology_dictionary.values())
    ]
    parameters_from_nrel = [
        str(x).casefold() for x in set(parameter_dictionary.values())
    ]

    # Query the rows from the former cost csv file.
    # --> The selection is done by means of an OR operator.
    # --> The two operands for this logical operation are returned by the queries below

    # --> QUERY 1: this query selects all the rows corresponding to the technologies NOT updated with NREL-ATB data
    query_string_part_one = "~technology.str.casefold().isin(@t)"

    # --> QUERY 2: some of the parameters of the technologies to be updated with NREL-ATB data are NOT present
    # --> in the NREL-ATB dataset. They are instead added to the former cost csv files by means of the
    # --> manual_input.csv. They should be kept in the final output. This query selects such rows
    query_string_part_two = (
        "technology.str.casefold().isin(@t) & ~parameter.str.casefold().isin(@p)"
    )

    query_string = f"{query_string_part_one} | {query_string_part_two}"

    queried_cost_dataframe = cost_dataframe.query(
        query_string,
        local_dict={"t": technologies_from_nrel, "p": parameters_from_nrel},
    ).reset_index(drop=True)

    return queried_cost_dataframe


def pre_process_cost_input_file(
    input_file_path: str, columns_to_add_list: list
) -> pd.DataFrame:
    """
    The function filters and cleans the existing cost file. Namely, it:
    - reads the input file
    - adds the columns from NREL/ATB not present in the existing cost dataframe
    - queries the necessary rows of the existing cost dataframe

    Parameters
    ----------
    input_file_path : str
        existing cost file path
    columns_to_add_list: list
        column names from NREL/ATB to be added to the existing cost dataframe

    Returns
    -------
    pandas.DataFrame
        updated NREL/ATB cost dataframe
    """

    cost_input_df = pd.read_csv(input_file_path)

    # The data coming from NREL/ATB contain the columns "financial_case", "scenario".
    # Such columns are NOT present in the former cost csv. They are added here
    for column_name in columns_to_add_list:
        cost_input_df[column_name] = pd.Series(dtype="str")

    cost_input_df = query_cost_dataframe(
        cost_input_df,
        get_conversion_dictionary("pypsa_technology_name"),
        get_conversion_dictionary("parameter"),
    )

    return cost_input_df.reset_index(drop=True)


def pre_process_atb_input_file(
    input_file_path: str,
    nrel_source: str,
    year: int,
    list_columns_to_keep: list,
    list_core_metric_parameter_to_keep: list,
    tech_to_remove: list,
) -> pd.DataFrame:
    """
    The function filters and cleans the input NREL/ATB cost file. Namely, it:
    - reads the input file
    - normalizes the Fixed O&M by Additional OCC (for retrofits technologies) or CAPEX (for any other technology)
    - changes the units
    - renames the technology names to the PyPSA nomenclature
    - aligns the atb_e_2022 nomenclature to the atb_e 2024 nomenclature

    Parameters
    ----------
    input_file_path : str
        NREL/ATB file path
    nrel_source: str
        link to the NREL/ATB source files. This information shall be used to populate the source column
    year: int
        year for the cost assumption
    list_columns_to_keep: list
        columns from NREL/ATB dataset that are relevant
    list_core_metric_parameter_to_keep: list
        values of the core_metric_paramater that are relevant
    tech_to_remove: list
        technologies names that are should be excluded from NREL/ATB

    Returns
    -------
    pandas.DataFrame
        updated NREL/ATB cost dataframe
    """

    # Read inputs and filter relevant columns and relevant core_metric_variables (i.e. the years to consider)
    atb_input_df = filter_atb_input_file(
        pathlib.Path(input_file_path),
        year,
        list_columns_to_keep,
        list_core_metric_parameter_to_keep,
        tech_to_remove,
    )

    # Normalize Fixed O&M by CAPEX (or Additional OCC for retrofit technologies)
    atb_input_df["value"] = atb_input_df.apply(
        lambda x: calculate_fom_percentage(x, atb_input_df, list_columns_to_keep),
        axis=1,
    )

    # Modify the unit of the normalized Fixed O&M to %/yr
    atb_input_df["units"] = atb_input_df.apply(
        lambda x: "%/year"
        if x["core_metric_parameter"].casefold() == "fixed o&m"
        else x["units"],
        axis=1,
    )

    # Modify the unit of CF to per unit
    atb_input_df["units"] = atb_input_df.apply(
        lambda x: "per unit"
        if x["core_metric_parameter"].casefold() == "cf"
        else x["units"],
        axis=1,
    )

    # Modify the unit of Additional OCC to USD/kW instead of $/kW
    atb_input_df["units"] = atb_input_df.apply(
        lambda x: "USD/kW"
        if x["core_metric_parameter"].casefold() == "additional occ"
        else x["units"],
        axis=1,
    )

    # Modify the unit of CAPEX to USD/kW instead of $/kW
    atb_input_df["units"] = atb_input_df.apply(
        lambda x: "USD/kW"
        if x["core_metric_parameter"].casefold() == "capex"
        else x["units"],
        axis=1,
    )

    # Modify the unit of Variable O&M to USD/MWh instead of $/MWh
    atb_input_df["units"] = atb_input_df.apply(
        lambda x: "USD/MWh"
        if x["core_metric_parameter"].casefold() == "variable o&m"
        else x["units"],
        axis=1,
    )

    # Modify the unit of Fuel cost O&M to USD/MWh instead of $/MWh
    atb_input_df["units"] = atb_input_df.apply(
        lambda x: "USD/MWh"
        if x["core_metric_parameter"].casefold() == "fuel"
        else x["units"],
        axis=1,
    )

    # Replace the display_name column values with PyPSA technology names
    technology_conversion_dict_pypsa = get_conversion_dictionary(
        "pypsa_technology_name"
    )
    atb_input_df = replace_value_name(
        atb_input_df, technology_conversion_dict_pypsa, "display_name"
    )

    # Uniform the display_name nomenclature of atb_e_2022 to the one of atb_e_2024
    technology_conversion_dict_atb = get_conversion_dictionary("atb_technology_name")
    atb_input_df = replace_value_name(
        atb_input_df, technology_conversion_dict_atb, "display_name"
    )

    # Add source column
    atb_input_df["source"] = nrel_source

    # Add further description column
    atb_input_df["further description"] = pd.Series(dtype="str")

    # Rename columns and select just columns used in PyPSA
    column_rename_dict = get_conversion_dictionary("output_column")
    tuple_output_columns_to_keep = (
        "display_name",
        "core_metric_parameter",
        "value",
        "units",
        "source",
        "further description",
        "atb_year",
        "scenario",
        "core_metric_case",
    )
    atb_input_df = atb_input_df.loc[:, tuple_output_columns_to_keep].rename(
        columns=column_rename_dict
    )

    # Replace parameter with PyPSA cost parameter names
    parameter_conversion_dict = get_conversion_dictionary("parameter")
    atb_input_df = replace_value_name(
        atb_input_df, parameter_conversion_dict, "parameter"
    )

    # ATB currency year dates back to 2018 for ATB2020 and to 2022 for ATB2024
    atb_input_df["currency_year"] = atb_input_df["currency_year"] - 2
    # Cast currency_year from int to float
    atb_input_df["currency_year"] = atb_input_df["currency_year"].astype(float)

    return atb_input_df.reset_index(drop=True)


def duplicate_fuel_cost(input_file_path: str, list_of_years: list) -> pd.DataFrame:
    """
    The function reads-in the fuel cost file to a Pandas DataFrame and
    replicates the last available row for each technology. Namely, it
    - reads the fuel cost input file to a Pandas DataFrame
    - determines the list of the technologies
    - loops through the technology list and determines for each technology the last available year
    - creates a list with the missing years
    - replicates the estimation for the last available year for all the missing years

    Parameters
    ----------
    input_file_path : str
        fuel cost file path
    list_of_years: list
        years for which a cost assumption is provided

    Returns
    -------
    pandas.DataFrame
        updated fuel cost dataframe
    """

    # Read-in the fuel cost file for the US
    input_fuel_cost_df = pd.read_csv(input_file_path)

    # Determine a list of the technologies
    technology_list = list(input_fuel_cost_df["technology"].unique())

    # Create an empty dataframe
    replicated_fuel_cost_df = pd.DataFrame()

    # Loop through the available technologies
    for tech_value in technology_list:
        # For each technology, determine the last available year and extract the list of missing years
        max_year = np.max(
            input_fuel_cost_df[input_fuel_cost_df["technology"] == tech_value]["year"]
        )
        first_missing_year_index = list_of_years.index(max_year) + 1
        missing_year_list = list_of_years[first_missing_year_index:]

        # For each technology, loop through the list of missing years
        for i, val_year in enumerate(missing_year_list):
            # Extract the row corresponding to the last available year and replace the year with the missing year
            df_to_replicate = (
                input_fuel_cost_df.loc[
                    (input_fuel_cost_df["technology"] == tech_value)
                    & (input_fuel_cost_df["year"] == max_year)
                ]
                .copy(deep=True)
                .replace(max_year, val_year)
            )

            # Append the extracted and modified row to the (originally empty) dataframe
            replicated_fuel_cost_df = pd.concat(
                [replicated_fuel_cost_df, df_to_replicate]
            ).reset_index(drop=True)

    # Append the dataframe with the replicated rows to the original dataframe. Sort by technology and year
    input_fuel_cost_df = (
        pd.concat([replicated_fuel_cost_df, input_fuel_cost_df])
        .sort_values(by=["technology", "year"])
        .reset_index(drop=True)
    )
    return input_fuel_cost_df


if __name__ == "__main__":
    if "snakemake" not in globals():
        snakemake = mock_snakemake("compile_cost_assumptions_usa")

    configure_logging(snakemake)

    year_list = sorted(snakemake.config["years"])
    num_digits = snakemake.config["ndigits"]
    eur_reference_year = snakemake.config["eur_year"]
    input_file_list_atb = snakemake.input.nrel_atb_input_files
    input_file_discount_rate = snakemake.input.nrel_atb_input_discount_rate
    input_file_fuel_costs = snakemake.input.nrel_atb_input_fuel_costs
    input_file_manual_input_usa = snakemake.input.nrel_atb_manual_input_usa
    input_file_eur_inflation_rate = snakemake.input.eur_inflation_rate
    cost_file_list = snakemake.input.cost_files_to_modify
    nrel_atb_columns_to_keep = snakemake.config["nrel_atb"]["nrel_atb_columns_to_keep"]
    nrel_atb_core_metric_parameter_to_keep = snakemake.config["nrel_atb"][
        "nrel_atb_core_metric_parameter_to_keep"
    ]
    nrel_atb_source_link = snakemake.config["nrel_atb"]["nrel_atb_source_link"]
    nrel_atb_technology_to_remove = snakemake.config["nrel_atb"][
        "nrel_atb_technology_to_remove"
    ]

    logger.info("Configuration variables are set")

    if len(set(snakemake.config["years"])) < len(snakemake.config["years"]):
        raise Exception(
            "Please verify the list of cost files. It may contain duplicates."
        )

    if len(year_list) != len(cost_file_list):
        raise Exception(
            f"The cost files {year_list} are more than the considered years {cost_file_list}"
        )

    # get the discount rate values for the US
    discount_rate_df = pd.read_csv(input_file_discount_rate)

    logger.info("discount_rate file for the US has been read in")

    # get the fuel costs values for the US
    fuel_costs_df = duplicate_fuel_cost(input_file_fuel_costs, year_list)

    logger.info("fuel_cost file for the US has been read in")

    for year_val in year_list:
        # get the cost file to modify
        input_cost_path = [
            path
            for path in snakemake.input.cost_files_to_modify
            if str(year_val) in path
        ][0]

        # get the atb values for a given year
        if year_val == 2020:
            # choose atb_e_2022
            input_atb_path = input_file_list_atb[0]
        elif year_val in year_list[1:]:
            # choose atb_e_2024
            input_atb_path = input_file_list_atb[1]
        else:
            raise Exception(f"{year_val} is not a considered year")

        logger.info(f"The file {input_atb_path} is used for year {year_val}")

        manual_input_usa_df = pre_process_manual_input_usa(
            input_file_manual_input_usa,
            input_file_eur_inflation_rate,
            year_list,
            eur_reference_year,
            year_val,
            num_digits,
        )

        cost_df = pre_process_cost_input_file(
            input_cost_path, ["financial_case", "scenario"]
        )

        cost_df = modify_cost_input_file(
            cost_df, manual_input_usa_df, year_list, year_val, num_digits
        )

        atb_e_df = pre_process_atb_input_file(
            input_atb_path,
            nrel_atb_source_link,
            year_val,
            nrel_atb_columns_to_keep,
            nrel_atb_core_metric_parameter_to_keep,
            nrel_atb_technology_to_remove,
        )

        # get the discount rate file for the given year
        discount_rate_year_df = discount_rate_df.loc[
            discount_rate_df["year"] == year_val
        ]
        discount_rate_year_df = discount_rate_year_df.loc[
            :,
            (
                "technology",
                "parameter",
                "value",
                "unit",
                "source",
                "further description",
                "currency_year",
                "financial_case",
                "scenario",
            ),
        ].reset_index(drop=True)

        # get the fuel costs file for the given year
        fuel_costs_year_df = fuel_costs_df.loc[fuel_costs_df["year"] == year_val]
        fuel_costs_year_df = fuel_costs_year_df.loc[
            :,
            (
                "technology",
                "parameter",
                "value",
                "unit",
                "source",
                "further description",
                "currency_year",
                "financial_case",
                "scenario",
            ),
        ].reset_index(drop=True)

        # concatenate the existing and NREL/ATB cost dataframes
        updated_cost_df = pd.concat([cost_df, atb_e_df]).reset_index(drop=True)

        # add discount rate

        # --> remove possible entries which are going to be replaced with the data from discount_rates_usa.csv
        technology_discount_rate_list = list(
            discount_rate_year_df["technology"].unique()
        )
        query_string_discount_rate = "~(technology.str.casefold().isin(@technology_discount_rate_list) & parameter.str.casefold() == 'discount rate')"

        # --> concatenate the discount_rates_usa.csv data
        updated_cost_df = pd.concat(
            [updated_cost_df.query(query_string_discount_rate), discount_rate_year_df]
        ).reset_index(drop=True)

        # add fuel costs

        # --> remove possible entries which are going to be replaced with the data from fuel_costs_usa.csv
        technology_fuel_cost_list = list(fuel_costs_year_df["technology"].unique())
        query_string_fuel_cost = "~(technology.str.casefold().isin(@technology_fuel_cost_list) & parameter.str.casefold() == 'fuel')"

        # --> concatenate the fuel_costs_usa.csv data
        updated_cost_df = pd.concat(
            [updated_cost_df.query(query_string_fuel_cost), fuel_costs_year_df]
        ).reset_index(drop=True)

        # Cast "value" from float
        updated_cost_df["value"] = updated_cost_df["value"].astype(float)

        # Sort the modified cost dataframe by technology and parameter
        updated_cost_df = updated_cost_df.sort_values(
            by=["technology", "parameter"]
        ).reset_index(drop=True)

        # output the modified cost dataframe
        output_cost_path_list = [
            path for path in snakemake.output if str(year_val) in path
        ]
        if len(output_cost_path_list) == 1:
            output_cost_path = output_cost_path_list[0]
            updated_cost_df.to_csv(output_cost_path, index=False)
            logger.info(
                f"The cost assumptions file for the US has been compiled for year {year_val}"
            )
        else:
            raise Exception(
                "Please verify the list of cost files. It may contain duplicates."
            )<|MERGE_RESOLUTION|>--- conflicted
+++ resolved
@@ -462,28 +462,18 @@
     manual_input_usa_file_df["value"] = manual_input_usa_file_df["value"].astype(float)
 
     # Correct the cost assumptions to the inflation rate
-<<<<<<< HEAD
     mask = manual_input_usa_file_df["unit"].str.startswith("EUR", na=False)
 
     inflation_adjusted_manual_input_usa_file_df = manual_input_usa_file_df.copy()
     inflation_adjusted_manual_input_usa_file_df.loc[mask, "value"] = (
         adjust_for_inflation(
-            inflation_rate_df,
+            inflation_rate_series,
             manual_input_usa_file_df.loc[mask],
             manual_input_usa_file_df.loc[mask, "technology"].unique(),
             eur_year,
             "value",
             usa_costs_flag=True,
         )["value"]
-=======
-    inflation_adjusted_manual_input_usa_file_df = adjust_for_inflation(
-        inflation_rate_series,
-        manual_input_usa_file_df,
-        manual_input_usa_file_df.technology.unique(),
-        eur_year,
-        "value",
-        usa_costs_flag=True,
->>>>>>> d6955401
     )
 
     # Round the results
