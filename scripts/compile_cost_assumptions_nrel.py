--- conflicted
+++ resolved
@@ -204,9 +204,7 @@
     The selection is done by means of an OR operator. The two operands for this logical operation are returned
     by the following queries:
     - query_string_part_one: selects all the rows corresponding to the technologies NOT updated with NREL-ATB data
-    - query_string_part_two: some of the parameters of the technologies to be updated with NREL-ATB data are NOT present
-    in the NREL-ATB dataset. They are instead added to the former cost csv files by means of the
-    manual_input.csv. They should be kept in the final output. This query selects such rows
+    - query_string_part_two: some of the techno-economic parameters (e.g., efficiency, capture rate) to be updated with NREL-ATB data are NOT present in the NREL-ATB dataset. They are instead added to the former cost csv files by means of the manual_input.csv. They should be kept in the final output. This query selects such rows
 
     Input arguments
     - cost_dataframe : DataFrame, existing cost dataframe
@@ -338,55 +336,6 @@
     return atb_input_df.reset_index(drop=True)
 
 
-<<<<<<< HEAD
-=======
-def update_cost_values(cost_dataframe, atb_dataframe, technology_dictionary, parameter_dictionary, columns_to_add_list):
-    """
-    The function queries the rows of the existing cost dataframe and concatenates it with the NREL/ATB one.
-    The selection is done by means of an OR operator. The two operands for this logical operation are returned
-    by the following queries:
-    - query_string_part_one: selects all the rows corresponding to the technologies NOT updated with NREL-ATB data
-    - query_string_part_two: some of the techno-economic parameters (e.g., efficiency, capture rate) to be updated with NREL-ATB data are NOT present
-    in the NREL-ATB dataset. They are instead added to the former cost csv files by means of the
-    manual_input.csv. They should be kept in the final output. This query selects such rows
-
-    Input arguments
-    - cost_dataframe : DataFrame, existing cost dataframe
-    - atb_dataframe : DataFrame, NREL/ATB cost dataframe
-    - technology_dictionary: dict, a dictionary of the technologies updated with NREL/ATB data
-    - parameter_dictionary: dict, a dictionary of the parameters for which NREL/ATB estimates are available
-    - columns_to_add_list: list, list of column names to be added to the existing cost dataframe
-
-    Output
-    - DataFrame, updated cost dataframe
-    """
-    # The data coming from NREL/ATB contain the columns "financial_case", "scenario".
-    # Such columns are NOT present in the former cost csv. They are added here
-    for column_name in columns_to_add_list:
-        cost_dataframe[column_name] = pd.Series(dtype="str")
-    technologies_from_nrel = [str(x).casefold() for x in set(technology_dictionary.values())]
-    parameters_from_nrel = [str(x).casefold() for x in set(parameter_dictionary.values())]
-
-    # Query the rows from the former cost csv file.
-    # --> The selection is done by means of an OR operator.
-    # --> The two operands for this logical operation are returned by the queries below
-
-    # --> QUERY 1: this query selects all the rows corresponding to the technologies NOT updated with NREL-ATB data
-    query_string_part_one = "~technology.str.casefold().isin(@technologies_from_nrel)"
-
-    # --> QUERY 2: some of the parameters of the technologies to be updated with NREL-ATB data are NOT present
-    # --> in the NREL-ATB dataset. They are instead added to the former cost csv files by means of the
-    # --> manual_input.csv. They should be kept in the final output. This query selects such rows
-    query_string_part_two = "technology.str.casefold().isin(@technologies_from_nrel) & ~parameter.str.casefold().isin(@parameters_from_nrel)"
-
-    query_string = ("{} | {}").format(query_string_part_one, query_string_part_two)
-
-    updated_cost_dataframe = pd.concat([cost_dataframe.query(query_string), atb_dataframe]).reset_index(drop=True)
-
-    return updated_cost_dataframe
-
-
->>>>>>> 44256b69
 if __name__ == "__main__":
     if 'snakemake' not in globals():
         snakemake = mock_snakemake("compile_cost_assumptions_nrel")
