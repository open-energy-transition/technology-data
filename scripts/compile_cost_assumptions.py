--- conflicted
+++ resolved
@@ -50,14 +50,11 @@
                 "Caldera2017": "Caldera et al 2017: Learning Curve for Seawater Reverse Osmosis Desalination Plants: Capital Cost Trend of the Past, Present, and Future (https://doi.org/10.1002/2017WR021402)",
                 # home battery storage and inverter investment costs
                 "EWG": "Global Energy System based on 100% Renewable Energy, Energywatchgroup/LTU University, 2019",
-<<<<<<< HEAD
-                "HyNOW" : "Zech et.al. DBFZ Report Nr. 19. Hy-NOW - Evaluierung der Verfahren und Technologien für die Bereitstellung von Wasserstoff auf Basis von Biomasse, DBFZ, 2014"
-=======
-                # efficiencies + lifetime SMR / SMR + CC
+                "HyNOW" : "Zech et.al. DBFZ Report Nr. 19. Hy-NOW - Evaluierung der Verfahren und Technologien für die Bereitstellung von Wasserstoff auf Basis von Biomasse, DBFZ, 2014",
+		# efficiencies + lifetime SMR / SMR + CC
                 "IEA": "IEA Global average levelised cost of hydrogen production by energy source and technology, 2019 and 2050 (2020), https://www.iea.org/data-and-statistics/charts/global-average-levelised-cost-of-hydrogen-production-by-energy-source-and-technology-2019-and-2050",
                 # SMR capture rate
                 "Timmerberg": "Hydrogen and hydrogen-derived fuels through methane decomposition of natural gas – GHG emissions and costs Timmerberg et al. (2020), https://doi.org/10.1016/j.ecmx.2020.100043"
->>>>>>> 8123dc06
                 }
 
 # [DEA-sheet-names]
@@ -74,14 +71,7 @@
                'biomass HOP': '09c Straw HOP',
                'central coal CHP': '01 Coal CHP',
                'central gas CHP': '04 Gas turb. simple cycle, L',
-<<<<<<< HEAD
-               'central solid biomass CHP': '09a Wood Chips, Large 50 degree',#'09b Wood Pellets, Medium',
-               # TODO: Dummy for now:
-               # 'central solid biomass CHP CCS': '09b Wood Pellets, Medium',
-               'solar': '22 Photovoltaics Medium',
-=======
-               'central solid biomass CHP': '09b Wood Pellets, Medium',
->>>>>>> 8123dc06
+               'central solid biomass CHP': '09a Wood Chips, Large 50 degree',
                'central air-sourced heat pump': '40 Comp. hp, airsource 3 MW',
                'central ground-sourced heat pump': '40 Absorption heat pump, DH',
                'central resistive heater': '41 Electric Boilers',
@@ -108,18 +98,13 @@
                'direct air capture' : '403.a Direct air capture',
                'biomass CHP capture' : '401.a Post comb - small CHP',
                'cement capture' : '401.c Post comb - Cement kiln',
-<<<<<<< HEAD
                'BioSNG' : '84 Gasif. CFB, Bio-SNG',
                'BtL' : '85 Gasif. Ent. Flow FT, liq fu ',
                'biogas plus hydrogen': '99 SNG from methan. of biogas',
-               'methanolisation': '98 Methanol from power',
-               'Fischer-Tropsch': '102 Hydrogen to Jet',
-=======
                #'methanolisation': '98 Methanol from power',
                #'Fischer-Tropsch': '102 Hydrogen to Jet',
                'Haber-Bosch': '103 Hydrogen to Ammonia',
                'air separation unit': '103 Hydrogen to Ammonia',
->>>>>>> 8123dc06
                # 'electricity distribution rural': '101 2 el distri Rural',
                # 'electricity distribution urban': '101 4 el distri  city',
                # 'gas distribution rural': '102 7 gas  Rural',
@@ -232,7 +217,8 @@
         usecols = "B:J"
     elif tech in ['direct air capture', 'cement capture', 'biomass CHP capture']:
         usecols = "A:F"
-    elif tech in ['industrial heat pump medium temperature','industrial heat pump high temperature','electric boiler steam','gas boiler steam','solid biomass boiler steam']:
+    elif tech in ['industrial heat pump medium temperature', 'industrial heat pump high temperature',
+                  'electric boiler steam', "gas boiler steam", "solid biomass boiler steam"]:
         usecols = "A:E"
     elif tech in ['Fischer-Tropsch', 'Haber-Bosch', 'air separation unit']:
         usecols = "B:F"
@@ -261,7 +247,6 @@
     excel.index = excel.index.astype(str)
     excel.dropna(axis=0, how="all", inplace=True)
 
-    print(excel)
     if 2020 not in excel.columns:
         selection = excel[excel.isin([2020])].dropna(how="all").index
         excel.columns = excel.loc[selection].iloc[0, :].fillna("Technology", limit=1)
@@ -307,16 +292,10 @@
                   "Energy storage expansion cost",
                   'Output capacity expansion cost (M€2015/MW)',
                   'Heat input', 'Heat  input', 'Electricity input', 'Eletricity input', 'Heat out',
-<<<<<<< HEAD
-                  'capture rate', 
+                  'capture rate',
                   "FT Liquids Output, MWh/MWh Total Input",
                   "Bio SNG (% of fuel input)",
                   "Total O&M"]
-=======
-                  'capture rate',
-                  "FT Liquids Output, MWh/MWh Total Input",
-                ]
->>>>>>> 8123dc06
 
 
     df = pd.DataFrame()
@@ -366,7 +345,7 @@
         df.drop(df.loc[df.index.str.contains("Specific investment (MEUR /TPD Ammonia output", regex=False)].index, inplace=True)
         df.drop(df.loc[df.index.str.contains("Fixed O&M (MEUR /TPD Ammonia", regex=False)].index, inplace=True)
         df.drop(df.loc[df.index.str.contains("Variable O&M (EUR /t Ammonia)", regex=False)].index, inplace=True)
-    
+
     if tech == "air separation unit":
         # Bugfix: DEA renewable fuels 04/2022 has wrong unit (MEUR instead of kEUR)
         df.index = df.index.str.replace("Fixed O&M (MEUR /TPD Ammonia)", "Fixed O&M (kEUR /TPD Ammonia)", regex=False)
@@ -387,7 +366,7 @@
         df.index = df.index.str.replace("MEUR /TPD Ammonia output", "MEUR/t_N2/h")
         df.index = df.index.str.replace("kEUR /TPD Ammonia", "kEUR/t_N2/h/year")
         df.index = df.index.str.replace("EUR /t Ammonia", "EUR/t_N2")
-        
+
         df.drop(df.loc[df.index.str.contains("Specific investment mark-up factor optional ASU")].index, inplace=True)
         df.drop(df.loc[df.index.str.contains("Specific investment (MEUR /MW Ammonia output)", regex=False)].index, inplace=True)
         df.drop(df.loc[df.index.str.contains("Fixed O&M (kEUR/MW Ammonia/year)", regex=False)].index, inplace=True)
@@ -402,7 +381,7 @@
 
     # if year-specific data is missing and not fixed by interpolation fill forward with same values
     df_final = df_final.fillna(method='ffill', axis=1)
-    
+
     df_final["source"] = source_dict["DEA"] + ", " + excel_file.replace("inputs/","")
     if tech in new_format:
         for attr in ["investment", "Fixed O&M"]:
@@ -472,10 +451,10 @@
     add technology data for conventional carriers from Lazards, DIW and BP
     """
     # nuclear from Lazards
-    costs.loc[('nuclear', 'investment'), 'value'] = 4000# / \
-        #(1 + snakemake.config['rate_inflation'])**(2019 - snakemake.config['eur_year'])
+    costs.loc[('nuclear', 'investment'), 'value'] = 8595 / \
+        (1 + snakemake.config['rate_inflation'])**(2019 - snakemake.config['eur_year'])
     costs.loc[('nuclear', 'investment'), 'unit'] = "EUR/kW_e"
-    costs.loc[('nuclear', 'investment'), 'source'] = "Assumption based on 10.1016/j.energy.2020.117015"
+    costs.loc[('nuclear', 'investment'), 'source'] = source_dict['Lazards']
 
     costs.loc[('nuclear', 'FOM'), 'value'] = 1.4
     costs.loc[('nuclear', 'FOM'), 'unit'] = "%/year"
@@ -496,35 +475,9 @@
     costs.loc[('uranium', 'fuel'), 'unit'] = 'EUR/MWh_th'
     costs.loc[('uranium', 'fuel'), 'source'] = source_dict['Lazards']
 
-    costs.loc[('nuclear', 'lifetime'), 'value'] = 60
+    costs.loc[('nuclear', 'lifetime'), 'value'] = 40
     costs.loc[('nuclear', 'lifetime'), 'unit'] = "years"
     costs.loc[('nuclear', 'lifetime'), 'source'] = source_dict['Lazards']
-
-
-    costs.loc[('nuclear_new', 'investment'), 'value'] = 6000
-    costs.loc[('nuclear_new', 'investment'), 'unit'] = "EUR/kW_e"
-    costs.loc[('nuclear_new', 'investment'), 'source'] = "Assumption based on 10.1016/j.energy.2020.117015"
-
-    costs.loc[('nuclear_new', 'FOM'), 'value'] = 1.4
-    costs.loc[('nuclear_new', 'FOM'), 'unit'] = "%/year"
-    costs.loc[('nuclear_new', 'FOM'), 'source'] = source_dict['Lazards']
-
-    costs.loc[('nuclear_new', 'VOM'), 'value'] = 3.5
-    costs.loc[('nuclear_new', 'VOM'), 'unit'] = "EUR/MWh_e"
-    costs.loc[('nuclear_new', 'VOM'), 'source'] = source_dict['Lazards']
-
-    costs.loc[('nuclear_new', 'efficiency'), 'value'] = 0.33
-    costs.loc[('nuclear_new', 'efficiency'), 'unit'] = "per unit"
-    costs.loc[('nuclear_new', 'efficiency'), 'source'] = source_dict['Lazards']
-
-    costs.loc[('nuclear_new', 'fuel'), 'value'] = 2.6
-    costs.loc[('nuclear_new', 'fuel'), 'unit'] = 'EUR/MWh_th'
-    costs.loc[('nuclear_new', 'fuel'), 'source'] = source_dict['Lazards']
-
-    costs.loc[('nuclear_new', 'lifetime'), 'value'] = 60
-    costs.loc[('nuclear_new', 'lifetime'), 'unit'] = "years"
-    costs.loc[('nuclear_new', 'lifetime'), 'source'] = "Assumption"
-
 
     # coal from Lazards and BP 2019
     costs.loc[('coal', 'investment'), 'value'] = 4162.5 / \
@@ -589,8 +542,11 @@
     add CO2 intensity for the carriers
     """
     TJ_to_MWh = 277.78
+    costs.loc[('gas', 'CO2 intensity'), 'value'] = 55827 / 1e3 / TJ_to_MWh  # Erdgas
     costs.loc[('coal', 'CO2 intensity'), 'value'] = 93369 / 1e3 / TJ_to_MWh  # Steinkohle
     costs.loc[('lignite', 'CO2 intensity'), 'value'] = 113031 / 1e3 / TJ_to_MWh  # Rohbraunkohle Rheinland
+    costs.loc[('oil', 'CO2 intensity'), 'value'] = 74020 / 1e3 / TJ_to_MWh  # Heizöl, leicht
+    costs.at[('solid biomass', 'CO2 intensity'), 'value'] = 0.3
 
     oil_specific_energy = 44 #GJ/t
     CO2_CH2_mass_ratio = 44/14 #kg/kg (1 mol per mol)
@@ -604,16 +560,17 @@
     costs.loc[('solid biomass', 'CO2 intensity'), 'value'] = biomass_carbon_content * (1/biomass_specific_energy) * 3.6 * CO2_C_mass_ratio #tCO2/MWh
 
     costs.loc[('oil', 'CO2 intensity'), 'source'] = "Stoichiometric calculation with 44 GJ/t diesel and -CH2- approximation of diesel"
+    costs.loc[('gas', 'CO2 intensity'), 'source'] = "Stoichiometric calculation with 50 GJ/t CH4"
     costs.loc[('solid biomass', 'CO2 intensity'), 'source'] = "Stoichiometric calculation with 18 GJ/t_DM LHV and 50% C-content for solid biomass"
-
-    costs.loc[('gas', 'CO2 intensity'), 'source'] = "Stoichiometric calculation with 50 GJ/t CH4"
     costs.loc[('coal', 'CO2 intensity'), 'source'] = source_dict["co2"]
     costs.loc[('lignite', 'CO2 intensity'), 'source'] = source_dict["co2"]
+
+
     costs.loc[pd.IndexSlice[:, "CO2 intensity"], "unit"] = "tCO2/MWh_th"
 
     return costs
 
-# [add-solar-from-others]
+
 def add_solar_from_other(costs):
     """"
     add solar from other sources than DEA (since the life time assumed in
@@ -996,13 +953,10 @@
                        ((df.unit==investment.unit[0]+"/year")|
                         (df.unit=="EUR/MW/km/year")|
                         (df.unit=="EUR/MW/year")|
-<<<<<<< HEAD
+                        (df.unit=="EUR/MW_e/y, 2020")|
+                        (df.unit=="EUR/MW_e/y")|
                         (df.unit=="EUR/MW_FT/year")|
                         (df.unit=="EUR/MW_CH4/year")|
-=======
-                        (df.unit=="EUR/MW_e/y, 2020")|
-                        (df.unit=="EUR/MW_e/y")|
->>>>>>> 8123dc06
                         (df.unit=='% of specific investment/year')|
                         (df.unit==investment.unit.str.split(" ")[0][0]+"/year"))].copy()
             if (len(fixed)!=1) and (len(df[df.index.str.contains("Fixed O&M")])!=0):
@@ -1032,13 +986,8 @@
                                                          (df.unit=="EUR/MWh/year") |
                                                          (df.unit=="EUR/MWh/km") |
                                                          (df.unit=="EUR/MWh") |
-                                                         (df.unit=="EUR/MW_CH4") |
-                                                         (df.unit=="EUR/MWh_CH4") |
                                                          (df.unit=="EUR/MWhoutput") |
-                                                         (df.unit=="EUR/MWh_e, 2020") |
-                                                         (df.unit=="EUR/t_N2") |
-                                                         (tech == "biogas upgrading")
-                                                         )].copy()
+                                                         (tech == "biogas upgrading"))].copy()
         if len(vom)==1:
             vom.loc[:,"parameter"] = "VOM"
             clean_df[tech] = pd.concat([clean_df[tech], vom])
@@ -1065,7 +1014,10 @@
                          (df.index.str.contains("FT Liquids Output, MWh/MWh Total Input"))|
                          (df.index.str.contains("Bio SNG"))|
                          (df.index == ("Hydrogen")))
-                         & ((df.unit=="%") |  (df.unit =="% total size") |  (df.unit =="% of fuel input") |  (df.unit =="MWh_H2/MWh_e") | df.unit.str.contains("MWh_FT/MWh_H2"))
+                         & ((df.unit=="%") |  (df.unit =="% total size") |
+                           (df.unit =="% of fuel input") |
+                           (df.unit =="MWh_H2/MWh_e") |
+                           df.unit.str.contains("MWh_FT/MWh_H2"))
                          & (~df.index.str.contains("name plate"))].copy()
 
         if tech == 'Fischer-Tropsch':
@@ -1225,7 +1177,6 @@
 
 
     for tech in ['direct air capture', 'cement capture', 'biomass CHP capture']:
-        print(tech, tech_data.loc[tech].index)
 
         data.loc[(tech,"investment"), years] = tech_data.loc[(tech,'Specific investment'), years].values[0]*1e6
         data.loc[(tech,"investment"), 'unit'] = 'EUR/(tCO2/h)'
@@ -1385,10 +1336,6 @@
             FOM = 4.25
             source = 'Zech et.al. DBFZ Report Nr. 19. Hy-NOW - Evaluierung der Verfahren und Technologien für die Bereitstellung von Wasserstoff auf Basis von Biomasse, DBFZ, 2014' #source_dict('HyNOW')
 
-        # elif tech == 'Fischer-Tropsch':
-
-        # elif tech == 'methanation':
-
         if eta > 0:
             costs.loc[(tech, 'efficiency'), 'value'] = eta
             costs.loc[(tech, 'efficiency'), 'unit'] = "per unit"
@@ -1446,7 +1393,6 @@
             costs.loc[(tech, 'CO2 stored'), 'source'] = "Stoichiometric calculation"
 
     return costs
-
 
 def annuity(n,r=0.07):
     """
@@ -1475,7 +1421,17 @@
                             index_col=list(range(2))).sort_index()
     v = costs_ewg.unstack()[[str(year) for year in years]].swaplevel(axis=1)
 
-
+    def annuity(n,r=0.07):
+        """
+        Calculate the annuity factor for an asset with lifetime n years and
+        discount rate of r
+        """
+        if isinstance(r, pd.Series):
+            return pd.Series(1/n, index=r.index).where(r == 0, r/(1. - 1./(1.+r)**n))
+        elif r > 0:
+            return r/(1. - 1./(1.+r)**n)
+        else:
+            return 1/n
 
     # annualise EWG cost assumptions
     fixed = (annuity(v["lifetime"])+v["FOM"]/100.) * v["investment"]
@@ -1624,7 +1580,8 @@
                     dea_storage = "inputs/technology_data_catalogue_for_energy_storage.xlsx",
                     dea_generation = "inputs/technology_data_for_el_and_dh.xlsx",
                     dea_heating = "inputs/technologydatafor_heating_installations_marts_2018.xlsx",
-                    dea_industrial = "inputs/technology_data_for_industrial_process_heat_0002.xlsx",
+                    dea_industrial = "inputs/technology_data_for_industrial_process_heat.xlsx",
+                    dea_ccts = "inputs/technology_data_for_carbon_capture_transport_storage.xlsx",
                     manual_input = "inputs/manual_input.csv"
         ),
         output=["outputs/costs_{}.csv".format(year) for year in [2020, 2025, 2030, 2035, 2040, 2045, 2050]]
@@ -1643,11 +1600,9 @@
 d_by_tech = get_data_from_DEA(data_in, expectation=snakemake.config["expectation"])
 # concat into pd.Dataframe
 tech_data = pd.concat(d_by_tech).sort_index()
-
-print('Pre-cleaning: ', tech_data.head(50))
 # clean up units
 tech_data = clean_up_units(tech_data)
-print(tech_data.head(50))
+
 # (b) ------ specific assumptions for some technologies -----------------------
 
 # specify investment and efficiency assumptions for:
@@ -1671,6 +1626,7 @@
 data = add_gas_storage(data)
 # add carbon capture
 data = add_carbon_capture(data, tech_data)
+
 
 # %% (2) -- get data from other sources which need formatting -----------------
 # (a)  ---------- get old pypsa costs ---------------------------------------
@@ -1769,5 +1725,5 @@
     costs_tot = unify_diw(costs_tot)
     costs_tot.drop("fixed", level=1, inplace=True)
     costs_tot.sort_index(inplace=True)
-    costs_tot = round(costs_tot, ndigits=snakemake.config.get("ndigits", 5))
+    costs_tot = round(costs_tot, ndigits=snakemake.config.get("ndigits", 2))
     costs_tot.to_csv([v for v in snakemake.output if str(year) in v][0])