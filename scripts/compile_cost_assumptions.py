--- conflicted
+++ resolved
@@ -46,14 +46,11 @@
                 "co2" :'Entwicklung der spezifischen Kohlendioxid-Emissionen des deutschen Strommix in den Jahren 1990 - 2018',
                 # gas pipeline costs
                 "ISE": "WEGE ZU EINEM KLIMANEUTRALEN ENERGIESYSEM, Anhang zur Studie, Fraunhofer-Institut für Solare Energiesysteme ISE, Freiburg",
-<<<<<<< HEAD
                 # Water desalination costs
                 "Caldera2016": "Caldera et al 2016: Local cost of seawater RO desalination based on solar PV and windenergy: A global estimate. (https://doi.org/10.1016/j.desal.2016.02.004)",
                 "Caldera2017": "Caldera et al 2017: Learning Curve for Seawater Reverse Osmosis Desalination Plants: Capital Cost Trend of the Past, Present, and Future (https://doi.org/10.1002/2017WR021402)",
-=======
                 # home battery storage and inverter investment costs
                 "EWG": "Global Energy System based on 100% Renewable Energy, Energywatchgroup/LTU University, 2019"
->>>>>>> 41fa7605
                 }
 
 # [DEA-sheet-names]
@@ -87,12 +84,8 @@
                'micro CHP': '219 LT-PEMFC mCHP - natural gas',
                'biogas upgrading': '82 Biogas, upgrading',
                'battery': '180 Lithium Ion Battery',
-<<<<<<< HEAD
-               'electrolysis': '88 Alkaline Electrolyser',
                'industrial heat pump medium temperature':'302.a High temp. hp Up to 125 C',
-=======
                'electrolysis': '86 AEC 100MW', #'88 Alkaline Electrolyser',
->>>>>>> 41fa7605
                'direct air capture' : '403.a Direct air capture',
                'biomass CHP capture' : '401.a Post comb - small CHP',
                'cement capture' : '401.c Post comb - Cement kiln',
@@ -300,7 +293,6 @@
 
     return df_final
 
-<<<<<<< HEAD
 def add_desalinsation_data(costs):
     """
     add technology data for sea water desalination (SWRO) and water storage.
@@ -349,8 +341,6 @@
 
     return costs
 
-=======
->>>>>>> 41fa7605
 def add_conventional_data(costs):
     """"
     add technology data for conventional carriers from Lazards, DIW and BP
@@ -1271,12 +1261,9 @@
 # add costs for gas pipelines
 data = pd.concat([data, costs_ISE.loc[["Gasnetz"]]], sort=True)
 
-<<<<<<< HEAD
 data = add_manual_input(data)
-=======
 # add costs for home batteries
 data = add_home_battery_costs(data)
->>>>>>> 41fa7605
 # %% (3) ------ add additional sources and save cost as csv ------------------
 # [RTD-target-multiindex-df]
 for year in years:
